--- conflicted
+++ resolved
@@ -202,17 +202,8 @@
 
     try {
       // Directly fetch a sample of anomalies instead of all data
-<<<<<<< HEAD
       const sampledAnomalies = await fetchSampledData(selectedNode, startDate, endDate, sampleSize);
       setAppliedSampleSize(sampleSize);
-=======
-      const sampledAnomalies = await fetchSampledData(
-        selectedNode,
-        startDate,
-        endDate,
-        sampleSize
-      );
->>>>>>> 8ec526ee
 
       if (!sampledAnomalies || sampledAnomalies.length === 0) {
         setError(
@@ -677,100 +668,13 @@
         </div>
       )}
 
-<<<<<<< HEAD
-    {!isLoading && !error && featureImportance.length > 0 && (
-    <div className="summary-report-content">
-        {/* Additional validation to avoid rendering with invalid data */}
-        {rechartsData.some(item => typeof item.importance !== 'number' || isNaN(item.importance)) ? (
-        <div className="error-container">
-            <FontAwesomeIcon icon={faExclamationTriangle} className="error-icon" />
-            <p>Error: Invalid importance values detected. Please regenerate the analysis.</p>
-            <pre className="debug-info">
-            {JSON.stringify(featureImportance.slice(0, 3), null, 2)}
-            </pre>
-        </div>
-        ) : (
-        <>
-            <div className="explanation-panel">
-            <h3>About Feature Importance</h3>
-            <p>
-                This report shows the global feature importance based on SHAP (SHapley Additive exPlanations) 
-                values calculated from our anomaly detection model. Each feature's importance is determined 
-                by its average absolute SHAP value across all anomaly types.
-            </p>
-            <p>
-                Key findings from this analysis:
-            </p>
-            <ul>
-                  <p className="feature-highlight-text">
-                  Top 5 Features: {rechartsData.slice(0, 5).map(item => {
-                    const importanceVal = typeof item.importance === 'number' ? 
-                      item.importance.toFixed(4) : 
-                      'N/A';
-                    return `${item.feature} (${importanceVal})`;
-                  }).join(', ')}
-                </p>
-                <li><strong>Sample size:</strong> {appliedSampleSize} anomaly readings</li>
-                <li>A compacity analysis showed that {minFeatures} out of {featureImportance.length} features are needed to achieve 90% explanation quality</li>
-                <li>The following sections present global feature importance across all anomaly types as well as specific patterns observed for each anomaly cluster.</li>
-            </ul>
-            </div>
-            
-<div className="chart-container overall-importance-chart" ref={chartContainerRef}>
-  <h3 className="chart-title">Global Feature Importance Across All Anomaly Types</h3>
-  
-  {/* Add the Top 5 Features text here as a subheading */}
-
-  
-  <div className="chart-wrapper">
-    <ResponsiveContainer width="100%" height={500}>
-      <BarChart
-        data={rechartsData}
-        layout="vertical"
-        margin={{ top: 5, right: 50, left: 40, bottom: 5 }}
-        barCategoryGap="20%"
-        maxBarSize={30}
-      >
-        <CartesianGrid strokeDasharray="3 3" horizontal={true} vertical={false} />
-        <XAxis 
-          type="number" 
-          domain={[0, dataMax => Math.max(dataMax * 1.1, 0.035)]}
-          tickCount={6}
-          tickFormatter={val => val.toFixed(3)}
-        />
-                    <YAxis 
-                    dataKey="feature" 
-                    type="category" 
-                    width={120} 
-                    tick={{ fontSize: 13 }}
-                    />
-                    <Tooltip 
-                    formatter={(value) => [value.toFixed(4), "SHAP value"]}
-                    labelFormatter={(name) => `Feature: ${name}`}
-                    cursor={{fill: 'rgba(0, 0, 0, 0.05)'}}
-                    />
-                    <Bar 
-                    dataKey="importance" 
-                    fill="#38A169"
-                    radius={[0, 4, 4, 0]}
-                    animationDuration={1500}
-=======
       {!isLoading && !error && featureImportance.length > 0 && (
         <div className="summary-report-content">
           {/* Additional validation to avoid rendering with invalid data */}
-          {rechartsData.some(
-            (item) =>
-              typeof item.importance !== "number" || isNaN(item.importance)
-          ) ? (
+          {rechartsData.some(item => typeof item.importance !== 'number' || isNaN(item.importance)) ? (
             <div className="error-container">
-              <FontAwesomeIcon
-                icon={faExclamationTriangle}
-                className="error-icon"
-              />
-              <p>
-                Error: Invalid importance values detected. Please regenerate the
-                analysis.
-              </p>
+              <FontAwesomeIcon icon={faExclamationTriangle} className="error-icon" />
+              <p>Error: Invalid importance values detected. Please regenerate the analysis.</p>
               <pre className="debug-info">
                 {JSON.stringify(featureImportance.slice(0, 3), null, 2)}
               </pre>
@@ -780,43 +684,32 @@
               <div className="explanation-panel">
                 <h3>About Feature Importance</h3>
                 <p>
-                  This report shows the global feature importance based on SHAP
-                  (SHapley Additive exPlanations) values calculated from our
-                  anomaly detection model. Each feature's importance is
-                  determined by its average absolute SHAP value across all
-                  anomaly types.
+                  This report shows the global feature importance based on SHAP (SHapley Additive exPlanations) 
+                  values calculated from our anomaly detection model. Each feature's importance is determined 
+                  by its average absolute SHAP value across all anomaly types.
                 </p>
-                <p>Key findings from this analysis:</p>
+                <p>
+                  Key findings from this analysis:
+                </p>
                 <ul>
-                  <li>The top three influential features are {topFeatures}</li>
-                  <li>
-                    Different anomaly types show distinct importance patterns
-                  </li>
-                  <li>
-                    {minFeatures} out of {featureImportance.length} features are
-                    needed to achieve 90% explanation quality
-                  </li>
-                  <li>
-                    <strong>Sample size:</strong> {sampleSize} anomaly readings
-                  </li>
+                  <li>A compacity analysis showed that {minFeatures} out of {featureImportance.length} features are needed to achieve 90% explanation quality</li>
+                  <li><strong>Sample size:</strong> {appliedSampleSize} anomaly readings</li>
                 </ul>
               </div>
-
-              <div
-                className="chart-container overall-importance-chart"
-                ref={chartContainerRef}
-              >
-                <h3 className="chart-title">
-                  Global Feature Importance Across All Anomaly Types
-                </h3>
-
-                {/* Add the Top 5 Features text here as a subheading */}
+              
+              <div className="chart-container overall-importance-chart" ref={chartContainerRef}>
+                <h3 className="chart-title">Global Feature Importance Across All Anomaly Types</h3>
+                
+                {/* Dynamic Top 5 Features from current change */}
                 <p className="feature-highlight-text">
-                  Top 5 Features: powerFactor (0.0348), pf_deviation (0.0343),
-                  frequency (0.0319), frequency_deviation (0.0295), voltage
-                  (0.0213)
+                  Top 5 Features: {rechartsData.slice(0, 5).map(item => {
+                    const importanceVal = typeof item.importance === 'number' ? 
+                      item.importance.toFixed(4) : 
+                      'N/A';
+                    return `${item.feature} (${importanceVal})`;
+                  }).join(', ')}
                 </p>
-
+                
                 <div className="chart-wrapper">
                   <ResponsiveContainer width="100%" height={500}>
                     <BarChart
@@ -825,50 +718,42 @@
                       margin={{ top: 5, right: 50, left: 40, bottom: 5 }}
                       barCategoryGap="20%"
                       maxBarSize={30}
->>>>>>> 8ec526ee
                     >
-                      <CartesianGrid
-                        strokeDasharray="3 3"
-                        horizontal={true}
-                        vertical={false}
+                      <CartesianGrid strokeDasharray="3 3" horizontal={true} vertical={false} />
+                      <XAxis 
+                        type="number" 
+                        domain={[0, dataMax => Math.max(dataMax * 1.1, 0.035)]}
+                        tickCount={6}
+                        tickFormatter={val => val.toFixed(3)}
                       />
-                      <XAxis
-                        type="number"
-                        domain={[
-                          0,
-                          (dataMax) => Math.max(dataMax * 1.1, 0.035),
-                        ]}
-                        tickCount={6}
-                        tickFormatter={(val) => val.toFixed(3)}
-                      />
-                      <YAxis
-                        dataKey="feature"
-                        type="category"
-                        width={120}
+                      <YAxis 
+                        dataKey="feature" 
+                        type="category" 
+                        width={120} 
                         tick={{ fontSize: 13 }}
                       />
-                      <Tooltip
+                      <Tooltip 
                         formatter={(value) => [value.toFixed(4), "SHAP value"]}
                         labelFormatter={(name) => `Feature: ${name}`}
-                        cursor={{ fill: "rgba(0, 0, 0, 0.05)" }}
+                        cursor={{fill: 'rgba(0, 0, 0, 0.05)'}}
                       />
-                      <Bar
-                        dataKey="importance"
+                      <Bar 
+                        dataKey="importance" 
                         fill="#38A169"
                         radius={[0, 4, 4, 0]}
                         animationDuration={1500}
                       >
-                        <LabelList
-                          dataKey="importance"
-                          position="right"
+                        <LabelList 
+                          dataKey="importance" 
+                          position="right" 
                           formatter={(value) => {
                             // Extra validation to prevent NaN display
-                            if (typeof value !== "number" || isNaN(value)) {
-                              return "N/A";
+                            if (typeof value !== 'number' || isNaN(value)) {
+                              return 'N/A';
                             }
                             // Prevent ridiculously long decimals with safely bounded toFixed
                             if (Math.abs(value) < 0.0001) {
-                              return "≈0.0000";
+                              return '≈0.0000';
                             }
                             return value.toFixed(4);
                           }}
@@ -880,95 +765,46 @@
                   </ResponsiveContainer>
                 </div>
               </div>
-
+              
               {/* Add a separate section for global feature importance of all 15 clusters */}
-              <h3 className="section-title">
-                Global Feature Importance for Each Anomaly Type
-              </h3>
-              <div
-                className="troubleshooting-note"
-                style={{
-                  marginBottom: "15px",
-                  padding: "10px",
-                  backgroundColor: "#FFF9E6",
-                  border: "1px solid #FFECCF",
-                  borderRadius: "4px",
-                }}
-              >
-                <p
-                  style={{ color: "#805B10", margin: "0", fontSize: "0.9rem" }}
-                >
-                  <b>Note:</b> If you don't see the per-anomaly type charts
-                  below, it may be because:
-                </p>
-                <ul
-                  style={{
-                    color: "#805B10",
-                    margin: "8px 0 0 0",
-                    fontSize: "0.9rem",
-                    paddingLeft: "20px",
-                  }}
-                >
-                  <li>
-                    Your sample size is too small for reliable per-anomaly
-                    calculations
-                  </li>
-                  <li>
-                    The selected data doesn't contain enough examples of each
-                    anomaly type
-                  </li>
-                  <li>
-                    Try increasing the sample size or selecting a different date
-                    range
-                  </li>
+              <h3 className="section-title">Global Feature Importance for Each Anomaly Type</h3>
+              <div className="troubleshooting-note" style={{marginBottom: '15px', padding: '10px', backgroundColor: '#FFF9E6', border: '1px solid #FFECCF', borderRadius: '4px'}}>
+                <p style={{color: '#805B10', margin: '0', fontSize: '0.9rem'}}><b>Note:</b> If you don't see the per-anomaly type charts below, it may be because:</p>
+                <ul style={{color: '#805B10', margin: '8px 0 0 0', fontSize: '0.9rem', paddingLeft: '20px'}}>
+                  <li>Your sample size is too small for reliable per-anomaly calculations</li>
+                  <li>The selected data doesn't contain enough examples of each anomaly type</li>
+                  <li>Try increasing the sample size or selecting a different date range</li>
                 </ul>
               </div>
               <p className="section-description">
-                This section shows the global feature importance for each of the
-                15 anomaly clusters identified by the model. Each chart displays
-                how different features influence the model's classification for
-                that specific anomaly type.
+                This section shows the global feature importance for each of the 15 anomaly clusters identified by the model.
+                Each chart displays how different features influence the model's classification for that specific anomaly type.
               </p>
-
+              
               {/* Display debug information to help troubleshoot */}
-              <div
-                className="debug-info"
-                style={{
-                  marginBottom: "10px",
-                  fontSize: "0.9rem",
-                  color: "#718096",
-                }}
-              >
-                {Object.keys(anomalyTypeImportance).length > 0
-                  ? `Displaying feature importance for ${
-                      Object.keys(anomalyTypeImportance).length
-                    } anomaly types`
-                  : "No anomaly type feature importance data available"}
+              <div className="debug-info" style={{marginBottom: '10px', fontSize: '0.9rem', color: '#718096'}}>
+                {Object.keys(anomalyTypeImportance).length > 0 ? 
+                  `Displaying feature importance for ${Object.keys(anomalyTypeImportance).length} anomaly types` : 
+                  'No anomaly type feature importance data available'}
               </div>
-
+              
               {Object.keys(anomalyTypeImportance).length > 0 ? (
                 <>
                   <div className="anomaly-type-filters">
                     <button
-                      className={`filter-btn ${
-                        anomalyFilter === "all" ? "active" : ""
-                      }`}
+                      className={`filter-btn ${anomalyFilter === "all" ? "active" : ""}`}
                       onClick={() => setAnomalyFilter("all")}
                     >
                       Show All Types
                     </button>
                     <button
-                      className={`filter-btn ${
-                        anomalyFilter === "true" ? "active" : ""
-                      }`}
+                      className={`filter-btn ${anomalyFilter === "true" ? "active" : ""}`}
                       onClick={() => setAnomalyFilter("true")}
                     >
                       True Anomalies
                     </button>
                     <button
-                      className={`filter-btn ${
-                        anomalyFilter === "operational" ? "active" : ""
-                      }`}
+                      className={`filter-btn ${anomalyFilter === "operational" ? "active" : ""}`}
                       onClick={() => setAnomalyFilter("operational")}
                     >
                       Operational States
