import React, { useState, useEffect, useCallback, useRef } from 'react';
import axios from 'axios';
import { database } from '../services/firebase';
<<<<<<< HEAD
import { ref, onValue, get } from 'firebase/database';
=======
import { ref, onValue, query, orderByKey, limitToLast } from 'firebase/database';
>>>>>>> 17bb1368
import '../css/Dashboard.css';
import PowerGraph from './PowerGraph';
import InterruptionMetrics from './InterruptionMetrics';
import PowerQualityStatus from './PowerQualityStatus';
<<<<<<< HEAD
import AnomalyMetrics from './AnomalyMetrics';
import '../css/AnomalyMetrics.css';
=======
>>>>>>> 17bb1368
import { FontAwesomeIcon } from '@fortawesome/react-fontawesome';
import { 
  faFileDownload, 
  faTimes, 
  faBolt, 
  faHourglass, 
  faExclamationCircle,
<<<<<<< HEAD
  faExclamationTriangle,
  faTimesCircle,
  faSpinner
=======
  faTimesCircle,
  faSpinner 
>>>>>>> 17bb1368
} from '@fortawesome/free-solid-svg-icons';

const Dashboard = () => {
  const [readings, setReadings] = useState([]);
  const [latestReading, setLatestReading] = useState(null);
  const apiURL = `${import.meta.env.VITE_API_URL}`;
  const [graphType, setGraphType] = useState('power'); // Default graph type
  const [dateRange, setDateRange] = useState('day'); // Default date range
  const [showModal, setShowModal] = useState(false);
  const [modalContent, setModalContent] = useState({ title: '', content: '' });
  const [availableNodes, setAvailableNodes] = useState(['C-1', 'C-18']); // Default nodes for fallback
  const [selectedNode, setSelectedNode] = useState('C-1'); // Default selected node
  const [startDate, setStartDate] = useState('2025-03-10'); // Default start date
<<<<<<< HEAD
  const [endDate, setEndDate] = useState('2025-03-18'); // Default end date
  const [isLoading, setIsLoading] = useState(false);
  const [isLoadingNodes, setIsLoadingNodes] = useState(true);
  const [isLoadingDateRange, setIsLoadingDateRange] = useState(false);
  const [shouldFetchData, setShouldFetchData] = useState(true); // Start with true to fetch data on load
  
  // Data handling and efficiency states
  const [dataResolution, setDataResolution] = useState('auto'); // 'auto', 'minute', 'hour', 'day'
  const [actualResolution, setActualResolution] = useState('minute'); // The resolution actually used
  const [dataLoadProgress, setDataLoadProgress] = useState(0); 
  const [loadedDays, setLoadedDays] = useState([]);
  const [dataCache, setDataCache] = useState({}); // Cache for fetched data
  
  // Background processing states
  const [isProcessingAnomalies, setIsProcessingAnomalies] = useState(false);
  const [anomalyProgress, setAnomalyProgress] = useState(0);
  const anomalyProcessRef = useRef(null);
  
  // Use a ref for data cache to prevent dependency issues
  const dataCacheRef = useRef({});
  // Track if a fetch is in progress to prevent loops
  const isFetchInProgressRef = useRef(false);
  // Track the raw readings for background processing
  const rawReadingsRef = useRef([]);
=======
  const [endDate, setEndDate] = useState('2025-03-10'); // Default end date
  const [isLoading, setIsLoading] = useState(false);
>>>>>>> 17bb1368

  // Helper function to get all dates in a range
  const getDatesInRange = useCallback((startDate, endDate) => {
    const dates = [];
    const currentDate = new Date(startDate);
    
    // Add one day to include the end date
    const endDateTime = new Date(endDate);
    endDateTime.setDate(endDateTime.getDate() + 1);
    
    while (currentDate < endDateTime) {
      dates.push(new Date(currentDate));
      currentDate.setDate(currentDate.getDate() + 1);
    }
    
    return dates;
  }, []);

  // Calculate sampling rate based on data range
  const calculateSamplingRate = useCallback((start, end) => {
    const startDate = new Date(start);
    const endDate = new Date(end);
    const dayDiff = Math.round((endDate - startDate) / (24 * 60 * 60 * 1000)) + 1;
    
    // Estimate readings count (assuming 86400 readings per day - one per second)
    const estimatedReadings = dayDiff * 86400;
    
    // Determine appropriate sampling rate based on total volume
    if (estimatedReadings > 500000) {
      return { rate: Math.ceil(estimatedReadings / 5000), mode: 'day' };
    } else if (estimatedReadings > 100000) {
      return { rate: Math.ceil(estimatedReadings / 10000), mode: 'hour' };
    } else if (estimatedReadings > 20000) {
      return { rate: Math.ceil(estimatedReadings / 15000), mode: 'minute' };
    } else {
      return { rate: 1, mode: 'raw' };
    }
  }, []);

  // Determine date range warning
  const getDateRangeWarning = useCallback(() => {
    try {
      const start = new Date(startDate);
      const end = new Date(endDate);
      const dateDiff = Math.round((end - start) / (1000 * 60 * 60 * 24)) + 1;
      
      if (dateDiff > 30) {
        return "Long date range detected. Data will be sampled for better performance.";
      } else if (dateDiff > 7) {
        return "Wide date range detected. Some data points may be sampled for performance.";
      }
      return null;
    } catch (e) {
      return null;
    }
  }, [startDate, endDate]);

  // Sample data to reduce volume while preserving patterns
  const sampleData = useCallback((data, samplingRate) => {
    if (!data || data.length === 0 || samplingRate <= 1) return data;
    
    console.log(`Sampling data with rate 1:${samplingRate}`);
    
    // Keep all anomalies and sample only regular readings
    const anomalies = data.filter(item => item.is_anomaly);
    const regularReadings = data.filter(item => !item.is_anomaly);
    
    // Apply sampling to regular readings only
    const sampledRegularReadings = regularReadings.filter((_, index) => index % samplingRate === 0);
    
    console.log(`Preserved ${anomalies.length} anomalies, sampled ${sampledRegularReadings.length} regular readings from ${regularReadings.length} total`);
    
    // Combine anomalies with sampled regular readings and sort chronologically
    return [...anomalies, ...sampledRegularReadings].sort((a, b) => 
      new Date(a.timestamp) - new Date(b.timestamp)
    );
  }, []);

  // Get cache key for a day's data - no dependencies needed
  const getCacheKey = useCallback((node, year, month, day) => {
    return `${node}_${year}_${month}_${day}`;
  }, []);

  // Check if data is in cache - using ref instead of state to avoid dependency issues
  const checkCache = useCallback((node, year, month, day) => {
    const key = getCacheKey(node, year, month, day);
    return dataCacheRef.current[key];
  }, [getCacheKey]);

  // Add data to cache - update both state and ref
  const addToCache = useCallback((node, year, month, day, data) => {
    const key = getCacheKey(node, year, month, day);
    
    // Update the ref directly (no re-render)
    dataCacheRef.current[key] = data;
    
    // Update the state as well (for component updates)
    setDataCache(prev => {
      const newCache = { ...prev };
      newCache[key] = data;
      return newCache;
    });
  }, [getCacheKey]);

  // Function to format dates for Firebase paths
  const formatDateForPath = useCallback((date) => {
    const year = date.getFullYear();
    const month = String(date.getMonth() + 1).padStart(2, '0');
    const day = String(date.getDate()).padStart(2, '0');
    return { year, month, day, formatted: `${year}-${month}-${day}` };
  }, []);

  // Sync dataCache state with ref when it changes
  useEffect(() => {
<<<<<<< HEAD
    dataCacheRef.current = dataCache;
  }, [dataCache]);

  // Process data through backend for anomaly detection
  const processAnomalies = useCallback(async (rawData) => {
    if (!rawData || rawData.length === 0) return [];
    
    try {
      const thresholds = {
        'voltage': {'min': 200, 'max': 240},
        'current': {'min': 0, 'max': 50},
        'power': {'min': 0, 'max': 10000},
        'frequency': {'min': 59.0, 'max': 61.0},
        'power_factor': {'min': 0.70, 'max': 1.0}
      };
      
      console.log("Sending data to backend for anomaly detection:", rawData.length, "readings");
      
      // Send data in batches if too large
      if (rawData.length > 25000) {
        console.log("Data too large, processing in batches");
        
        const batchSize = 20000;
        const batches = Math.ceil(rawData.length / batchSize);
        let processedData = [];
        
        for (let i = 0; i < batches; i++) {
          const start = i * batchSize;
          const end = Math.min(start + batchSize, rawData.length);
          const batch = rawData.slice(start, end);
          
          console.log(`Processing batch ${i+1}/${batches}: ${batch.length} readings`);
          
          try {
            const response = await axios.post(
              `${apiURL}anomalies/`, 
              { 
                readings: batch,
                thresholds: thresholds
              }
            );
            
            processedData = [...processedData, ...response.data.readings];
            console.log(`Batch ${i+1} complete. Found ${response.data.anomaly_count} anomalies`);
          } catch (error) {
            console.error(`Error processing batch ${i+1}:`, error);
            processedData = [...processedData, ...batch]; // Use unprocessed data if failed
          }
        }
        
        return processedData;
      } else {
        // Regular processing for smaller datasets
        const response = await axios.post(
          `${apiURL}anomalies/`, 
          { readings: rawData, thresholds: thresholds }
        );
        
        console.log("Anomaly processing complete. Found:", 
          response.data.anomaly_count, "anomalies");
        
        return response.data.readings;
      }
    } catch (error) {
      console.error("Error processing anomalies:", error);
      return rawData; // Return original data if processing fails
    }
  }, [apiURL]);

  // Fetch available nodes with fallback to direct Firebase if backend fails
  useEffect(() => {
    const fetchAvailableNodes = async () => {
      try {
        setIsLoadingNodes(true);
        
        try {
          // First try to get from backend API
          const response = await axios.get(`${apiURL}available-nodes/`);
          const nodes = response.data.nodes || [];
          
          if (nodes.length > 0) {
            console.log("Available nodes from backend API:", nodes);
            setAvailableNodes(nodes);
            
            if (!nodes.includes(selectedNode)) {
              setSelectedNode(nodes[0]);
            }
            return;
          }
        } catch (backendError) {
          console.error("Error fetching nodes from backend:", backendError);
          console.warn("Falling back to direct Firebase access");
        }
        
        // Fallback: Try to get nodes directly from Firebase
        try {
          // List all root level keys in Firebase
          const dbRef = ref(database);
          const snapshot = await get(dbRef);
          
          if (snapshot.exists()) {
            const nodes = Object.keys(snapshot.val())
              .filter(key => key.startsWith('C-'))
              .sort(); 
            
            console.log("Available nodes from Firebase:", nodes);
            if (nodes.length > 0) {
              setAvailableNodes(nodes);
              
              if (!nodes.includes(selectedNode)) {
                setSelectedNode(nodes[0]);
              }
            }
          }
        } catch (firebaseError) {
          console.error("Error fetching nodes from Firebase:", firebaseError);
          console.log("Using default nodes: ['C-1', 'C-18']");
        }
        
      } finally {
        setIsLoadingNodes(false);
      }
    };
    
    fetchAvailableNodes();
  }, []); // Run once on component mount

  // Fetch date range with fallback values for selected node
  useEffect(() => {
    const fetchDateRange = async () => {
      if (!selectedNode) return;
      
      try {
        setIsLoadingDateRange(true);
        
        try {
          const response = await axios.get(`${apiURL}node-date-range/?node=${selectedNode}`);
          
          if (response.data.min_date && response.data.max_date) {
            console.log(`Date range for ${selectedNode}: ${response.data.min_date} to ${response.data.max_date}`);
            setStartDate(response.data.min_date);
            setEndDate(response.data.max_date);
            setShouldFetchData(true);
            return;
          }
        } catch (error) {
          console.error("Error fetching date range for node:", error);
        }
        
        // Node-specific defaults based on our knowledge
        if (selectedNode === 'C-1') {
          setStartDate('2025-03-10');
          setEndDate('2025-03-18');
        } else if (selectedNode === 'C-18') {
          setStartDate('2025-04-17');
          setEndDate('2025-04-24');
        } else {
          // Generic fallback
          const today = new Date();
          const oneWeekAgo = new Date(today);
          oneWeekAgo.setDate(today.getDate() - 7);
          
          const formatDate = (date) => {
            const year = date.getFullYear();
            const month = String(date.getMonth() + 1).padStart(2, '0');
            const day = String(date.getDate()).padStart(2, '0');
            return `${year}-${month}-${day}`;
          };
          
          setStartDate(formatDate(oneWeekAgo));
          setEndDate(formatDate(today));
        }
        
        // Signal that we should fetch data with these fallback dates
        setShouldFetchData(true);
        
      } finally {
        setIsLoadingDateRange(false);
      }
    };
    
    fetchDateRange();
  }, [selectedNode, apiURL]); // Run when selected node changes

  // Cleanup function for background processes
  useEffect(() => {
    return () => {
      if (anomalyProcessRef.current) {
        clearTimeout(anomalyProcessRef.current);
      }
    };
  }, []);
=======
    const fetchFirebaseData = async () => {
      setIsLoading(true);
      setReadings([]); // Clear previous readings
      
      try {
        // Generate array of dates between startDate and endDate
        const dateRange = getDatesInRange(new Date(startDate), new Date(endDate));
        let allReadings = [];
        
        // Fetch data for each day in the range
        for (const date of dateRange) {
          const year = date.getFullYear();
          const month = String(date.getMonth() + 1).padStart(2, '0');
          const day = String(date.getDate()).padStart(2, '0');
          
          const path = `${selectedNode}/${year}/${month}/${day}`;
          console.log(`Fetching data from path: ${path}`);
          
          const nodeRef = ref(database, path);
          
          try {
            // Using a promise to handle asynchronous Firebase calls
            const snapshot = await new Promise((resolve, reject) => {
              onValue(nodeRef, resolve, (error) => {
                console.error(`Error fetching from ${path}:`, error);
                reject(error);
              }, { onlyOnce: true });
            });
            
            const data = snapshot.val();
            
            if (data) {
              console.log(`Data found at ${path}:`, data);
              
              // Convert Firebase data to readings format
              Object.keys(data).forEach(time => {
                const reading = data[time];
                allReadings.push({
                  id: `${year}-${month}-${day}-${time}`,
                  deviceId: selectedNode,
                  timestamp: `${year}-${month}-${day}T${time}`,
                  voltage: reading.voltage,
                  current: reading.current,
                  power: reading.power,
                  power_factor: reading.powerFactor,
                  frequency: reading.frequency,
                  is_anomaly: reading.is_anomaly || false
                });
              });
              
              console.log(`Added ${Object.keys(data).length} readings from ${year}-${month}-${day}`);
            } else {
              console.log(`No data found at path: ${path}`);
            }
          } catch (err) {
            console.error(`Error fetching data from ${path}:`, err);
          }
        }
        
        // Sort by timestamp (newest first)
        allReadings.sort((a, b) => new Date(b.timestamp) - new Date(a.timestamp));
        
        setReadings(allReadings);
        
        // Set the latest reading
        if (allReadings.length > 0) {
          setLatestReading(allReadings[0]);
        } else {
          setLatestReading(null);
          console.log(`No data found for ${selectedNode} in date range ${startDate} to ${endDate}`);
        }
        
      } catch (err) {
        console.error("Error processing Firebase data:", err);
      } finally {
        setIsLoading(false);
      }
    };
  
    // Helper function to get all dates in a range
    const getDatesInRange = (startDate, endDate) => {
      const dates = [];
      const currentDate = new Date(startDate);
      
      // Add one day to include the end date
      const endDateTime = new Date(endDate);
      endDateTime.setDate(endDateTime.getDate() + 1);
      
      while (currentDate < endDateTime) {
        dates.push(new Date(currentDate));
        currentDate.setDate(currentDate.getDate() + 1);
      }
      
      return dates;
    };
  
    fetchFirebaseData();
    
    // No need for cleanup since we're using onlyOnce: true
  }, [selectedNode, startDate, endDate]);
>>>>>>> 17bb1368

  // Main data fetching function with optimized asynchronous anomaly detection
  useEffect(() => {
    // Skip if we shouldn't fetch data or if a fetch is already in progress
    if (!shouldFetchData || isFetchInProgressRef.current) return;
    
    const fetchFirebaseData = async () => {
      // Cancel any ongoing background processes
      if (anomalyProcessRef.current) {
        clearTimeout(anomalyProcessRef.current);
        anomalyProcessRef.current = null;
      }
      
      isFetchInProgressRef.current = true; // Mark fetch as in progress
      setIsLoading(true);
      setReadings([]); // Clear previous readings
      setDataLoadProgress(0);
      setAnomalyProgress(0);
      setIsProcessingAnomalies(false);
      
      try {
        console.log(`Fetching data for ${selectedNode} from ${startDate} to ${endDate}`);
        
        // Generate array of dates between startDate and endDate
        const dateRange = getDatesInRange(new Date(startDate), new Date(endDate));
        setLoadedDays([]); // Reset loaded days
        
        // Determine sampling rate and mode based on resolution setting
        let rate, mode;
        
        if (dataResolution === 'auto') {
          // Use automatic calculation based on date range
          const calculated = calculateSamplingRate(startDate, endDate);
          rate = calculated.rate;
          mode = calculated.mode;
        } else {
          // Use the manually selected resolution
          mode = dataResolution;
          
          // Set appropriate sampling rates based on resolution
          switch (dataResolution) {
            case 'minute':
              rate = 60; // Sample every minute (assuming data is per second)
              break;
            case 'hour':
              rate = 3600; // Sample every hour
              break;
            case 'day':
              rate = 86400; // Sample every day
              break;
            default:
              rate = 1; // No sampling
          }
        }
        
        console.log(`Using ${dataResolution === 'auto' ? 'auto-calculated' : 'manually selected'} resolution: 1:${rate}, mode: ${mode}`);
        setActualResolution(mode);
        
        // Prepare for efficient loading
        let allReadings = [];
        const totalDays = dateRange.length;
        
        // Function to fetch data for a single day
        const fetchDayData = async (date) => {
          const { year, month, day, formatted } = formatDateForPath(date);
          const path = `${selectedNode}/${year}/${month}/${day}`;
          
          // Check cache first
          const cachedData = checkCache(selectedNode, year, month, day);
          if (cachedData) {
            console.log(`Using cached data for ${path}`);
            return cachedData;
          }
          
          try {
            console.log(`Fetching data from path: ${path}`);
            const nodeRef = ref(database, path);
            
            const snapshot = await get(nodeRef);
            const data = snapshot.val();
            
            if (data) {
              // Convert Firebase data to readings format
              const dayReadings = Object.keys(data).map(time => ({
                id: `${formatted}-${time}`,
                deviceId: selectedNode,
                node: selectedNode,
                timestamp: `${formatted}T${time}`,
                voltage: data[time].voltage,
                current: data[time].current,
                power: data[time].power,
                power_factor: data[time].powerFactor,
                frequency: data[time].frequency,
                is_anomaly: data[time].is_anomaly || false
              }));
              
              // Store in cache
              addToCache(selectedNode, year, month, day, dayReadings);
              
              console.log(`Loaded ${dayReadings.length} readings from ${formatted}`);
              return dayReadings;
            }
          } catch (err) {
            console.error(`Error fetching data from ${path}:`, err);
          }
          
          return []; // Return empty array if no data
        };
        
        // Process days in batches for better UI responsiveness
        const batchSize = 3; // Fetch 3 days at a time
        const batches = Math.ceil(totalDays / batchSize);
        
        // ------------------- STAGE 1: FETCH DATA -------------------
        console.log("STAGE 1: Fetching raw data");
        for (let batchIndex = 0; batchIndex < batches; batchIndex++) {
          const start = batchIndex * batchSize;
          const end = Math.min(start + batchSize, totalDays);
          const batchDates = dateRange.slice(start, end);
          
          setDataLoadProgress(Math.min(40, ((batchIndex + 1) * batchSize / totalDays) * 40));
          
          // Fetch all days in this batch concurrently
          const batchResults = await Promise.all(
            batchDates.map(date => fetchDayData(date))
          );
          
          // Process the batch results
          const batchReadings = batchResults.flat();
          allReadings = [...allReadings, ...batchReadings];
          
          // Update loaded days for progress tracking
          const newLoadedDays = batchDates.map(date => formatDateForPath(date).formatted);
          setLoadedDays(prev => [...prev, ...newLoadedDays]);
        }
        
        // Store raw readings in ref for background processing
        rawReadingsRef.current = allReadings;
        
        // If no data was found, exit early
        if (allReadings.length === 0) {
          console.log(`No data found for ${selectedNode} in date range ${startDate} to ${endDate}`);
          setReadings([]);
          setLatestReading(null);
          setDataLoadProgress(100);
          isFetchInProgressRef.current = false;
          return;
        }
        
        // ------------------- STAGE 2: APPLY INITIAL SAMPLING -------------------
        // Apply initial sampling without anomaly detection to display data quickly
        console.log("STAGE 2: Initial sampling before anomaly detection");
        setDataLoadProgress(60);
        
        // Apply simple sampling based on selected or calculated resolution
        const initialSampledData = sampleData(allReadings, rate);
        
        // Set data for immediate display
        setReadings(initialSampledData);
        setIsLoading(false);
        setDataLoadProgress(100);
        
        // Set latest reading based on timestamp
        if (initialSampledData.length > 0) {
          const latestByTime = [...initialSampledData].sort(
            (a, b) => new Date(b.timestamp) - new Date(a.timestamp)
          )[0];
          setLatestReading(latestByTime);
        }
        
        // Mark main fetch as complete so UI is responsive
        isFetchInProgressRef.current = false;
        
        // ------------------- STAGE 3: START BACKGROUND ANOMALY DETECTION -------------------
        setIsProcessingAnomalies(true);
        setAnomalyProgress(0);
        
        // Start anomaly detection in the background after a short delay
        anomalyProcessRef.current = setTimeout(async () => {
          try {
            console.log("BACKGROUND TASK: Starting anomaly detection on raw data");
            
            // Process anomalies on raw data in background
            const anomalyChunkSize = 20000;
            const anomalyBatches = Math.ceil(allReadings.length / anomalyChunkSize);
            let anomalyFlags = new Map(); // Store anomaly info by reading ID
            
            for (let i = 0; i < anomalyBatches; i++) {
              const start = i * anomalyChunkSize;
              const end = Math.min(start + anomalyChunkSize, allReadings.length);
              const chunk = allReadings.slice(start, end);
              
              setAnomalyProgress(Math.round(((i + 1) / anomalyBatches) * 100));
              console.log(`Processing anomalies batch ${i+1}/${anomalyBatches}: ${chunk.length} readings`);
              
              try {
                // Process this chunk for anomalies
                const processedChunk = await processAnomalies(chunk);
                
                // Store which readings are anomalies in our map
                processedChunk.forEach(reading => {
                  if (reading.is_anomaly) {
                    anomalyFlags.set(reading.id, {
                      is_anomaly: true,
                      anomaly_parameters: reading.anomaly_parameters || []
                    });
                  }
                });
                
                // Update UI with partial results after each batch or every other batch
                if (i % 2 === 0 || i === anomalyBatches - 1) {
                  // Get anomalies detected so far
                  const anomalies = allReadings.filter(reading => 
                    anomalyFlags.has(reading.id)
                  );
                  
                  // Get regular readings (not anomalies)
                  const regularReadings = allReadings.filter(reading => 
                    !anomalyFlags.has(reading.id)
                  );
                  
                  // Apply sampling to regular readings only
                  const sampledRegularReadings = regularReadings.filter((_, index) => 
                    index % rate === 0
                  );
                  
                  // Combine and sort chronologically
                  let updatedReadings = [...anomalies, ...sampledRegularReadings].sort((a, b) => 
                    new Date(a.timestamp) - new Date(b.timestamp)
                  );
                  
                  // Apply anomaly flags to all readings
                  updatedReadings = updatedReadings.map(reading => ({
                    ...reading,
                    is_anomaly: anomalyFlags.has(reading.id) || reading.is_anomaly || false,
                    anomaly_parameters: 
                      anomalyFlags.get(reading.id)?.anomaly_parameters || 
                      reading.anomaly_parameters || 
                      []
                  }));
                  
                  // Update the UI with the incrementally improved data
                  setReadings(updatedReadings);
                  
                  // Also update latest reading with anomaly status
                  if (updatedReadings.length > 0) {
                    const latestByTime = [...updatedReadings].sort(
                      (a, b) => new Date(b.timestamp) - new Date(a.timestamp)
                    )[0];
                    setLatestReading(latestByTime);
                  }
                  
                  console.log(`Partial update: ${anomalies.length} anomalies found so far`);
                }
              } catch (error) {
                console.error(`Error processing anomaly batch ${i+1}:`, error);
              }
            }
            
            // ------------------- FINAL BACKGROUND UPDATE -------------------
            console.log(`Background anomaly processing complete: ${
              allReadings.filter(r => anomalyFlags.has(r.id)).length
            } anomalies found in ${allReadings.length} readings`);
            
          } catch (err) {
            console.error("Error in background anomaly processing:", err);
          } finally {
            setIsProcessingAnomalies(false);
            setAnomalyProgress(100);
            anomalyProcessRef.current = null;
          }
        }, 500); // Small delay to let the initial render complete
        
      } catch (err) {
        console.error("Error in data processing:", err);
        setIsLoading(false);
        setDataLoadProgress(100);
        isFetchInProgressRef.current = false;
      }
    };
    
    fetchFirebaseData();
    
  }, [shouldFetchData, selectedNode, startDate, endDate, calculateSamplingRate, 
      formatDateForPath, getDatesInRange, processAnomalies, sampleData, 
      checkCache, addToCache, apiURL, dataResolution]);

  // Handler for graph type change
  const handleGraphTypeChange = (type) => {
    setGraphType(type);
  };

  // Handler for date range change
  const handleStartDateChange = (e) => {
    setStartDate(e.target.value);
<<<<<<< HEAD
    setShouldFetchData(true); // Trigger data fetch when date changes
=======
>>>>>>> 17bb1368
  };
  
  const handleEndDateChange = (e) => {
    setEndDate(e.target.value);
<<<<<<< HEAD
    setShouldFetchData(true); // Trigger data fetch when date changes
=======
>>>>>>> 17bb1368
  };

  // Handler for node selection change
  const handleNodeChange = (e) => {
    setSelectedNode(e.target.value);
    // Date range will be updated by the useEffect that watches selectedNode
  };

  // Handler for resolution change
  const handleResolutionChange = (e) => {
    setDataResolution(e.target.value);
    setShouldFetchData(true); // Refetch with new resolution
  };

  // Handler for PDF download
  const handleDownloadPDF = () => {
    alert('Downloading dashboard as PDF...');
    // Implement PDF generation and download logic here
  };

  // Modal handlers
  const openModal = (title, content) => {
    setModalContent({ title, content });
    setShowModal(true);
  };
  
  const closeModal = () => {
    setShowModal(false);
  };

  // Get date range warning
  const dateRangeWarning = getDateRangeWarning();

  return (
    <div className="dashboard-container">
      {/* Header and Controls */}
      <div className="dashboard-header">
        <div className="header-left">
          <h2 className="dashboard-title">Power Monitoring Dashboard</h2>
        </div>
        
        <div className="header-right">
          <div className="selector-container">
            {/* Node Selection */}
            <div className="node-selector">
              <div className="node-label">Node:</div>
              <select 
                className="node-dropdown"
                value={selectedNode}
                onChange={handleNodeChange}
                disabled={isLoadingNodes || isLoading}
              >
                {isLoadingNodes ? (
                  <option value="">Loading nodes...</option>
                ) : availableNodes.length > 0 ? (
                  availableNodes.map(node => (
                    <option key={node} value={node}>{node}</option>
                  ))
                ) : (
                  <option value="">No nodes available</option>
                )}
              </select>
            </div>
            
            {/* Date Range Selector */}
            <div className="date-range-selector">
              <div className="date-range-label">
                Date Range:
                {isLoadingDateRange && (
                  <span className="loading-indicator"> (Loading...)</span>
                )}
              </div>
              <div className="date-range-inputs">
                <input 
                  type="date" 
                  className="date-picker" 
                  name="start-date"
                  value={startDate}
                  onChange={handleStartDateChange}
<<<<<<< HEAD
                  disabled={isLoadingDateRange || isLoading}
=======
>>>>>>> 17bb1368
                />
                <span className="date-separator">-</span>
                <input 
                  type="date" 
                  className="date-picker" 
                  name="end-date"
                  value={endDate}
                  onChange={handleEndDateChange}
<<<<<<< HEAD
                  disabled={isLoadingDateRange || isLoading}
=======
>>>>>>> 17bb1368
                />
              </div>
            </div>
            
            {/* Data Resolution Selector */}
            <div className="resolution-selector">
              <div className="resolution-label">Resolution:</div>
              <select 
                className="resolution-dropdown"
                value={dataResolution}
                onChange={handleResolutionChange}
                disabled={isLoading}
              >
                <option value="auto">Auto</option>
                <option value="minute">Minute</option>
                <option value="hour">Hour</option>
                <option value="day">Day</option>
              </select>
            </div>
          </div>
          
          <button 
            className="download-button" 
            onClick={handleDownloadPDF}
            disabled={isLoading || readings.length === 0}
          >
            <FontAwesomeIcon icon={faFileDownload} /> Download as PDF
          </button>
        </div>
      </div>

<<<<<<< HEAD
      {/* Warning and Progress Bar */}
      {dateRangeWarning && (
        <div className="date-range-warning">
          <FontAwesomeIcon icon={faExclamationTriangle} /> {dateRangeWarning}
        </div>
      )}
      
      {dataLoadProgress > 0 && dataLoadProgress < 100 && (
        <div className="data-loading-controls">
          <div className="progress-bar-container">
            <div 
              className="progress-bar-fill" 
              style={{ width: `${dataLoadProgress}%` }}
            ></div>
          </div>
          <div className="progress-text">Loading data: {Math.round(dataLoadProgress)}% complete</div>
        </div>
      )}
      
      {/* Background Processing Indicator */}
      {isProcessingAnomalies && (
        <div className="background-process-indicator">
          <div className="background-process-content">
            <FontAwesomeIcon icon={faSpinner} spin className="spinner-icon" />
            <span>Analyzing anomalies in background: {anomalyProgress}% complete</span>
          </div>
          <div className="progress-bar-container mini">
            <div 
              className="progress-bar-fill" 
              style={{ width: `${anomalyProgress}%` }}
            ></div>
=======
      {/* Main Content Grid */}
      <div className="dashboard-content">

        {/* Top row - Power quality metrics */}
        <div className="metric-cards-row">
          <PowerQualityStatus
            readings={readings}
            latestReading={latestReading}
            thresholds={{
              voltage: { 
                min: 210, 
                max: 230, 
                ideal: { min: 218, max: 222 } // Add ideal range
              },
              frequency: { 
                min: 59.5, 
                max: 60.5, 
                ideal: { min: 59.9, max: 60.1 } // Add ideal range
              },
              powerFactor: { 
                min: 0.85, 
                ideal: 0.95 // Add ideal value
              }
            }}
            method="combined" // Use "combined" for comprehensive assessment
            onModalOpen={openModal}
          />
          
          {/* Replace the two hardcoded interruption cards with the component */}
          <InterruptionMetrics 
            readings={readings}
            voltageThreshold={218} // Just Change the Voltage Threshold Here
            minDurationSec={30} // And the Duration
            onModalOpen={openModal}
          />
          
          <div className="metric-card large bg-gray">
            <h3>Number of Anomalies</h3>
            <p className="metric-value">{countAnomalies()}</p>
            <div className="card-icon">
              <FontAwesomeIcon icon={faExclamationCircle} />
            </div>
            <div className="more-info" onClick={() => openModal("Number of Anomalies", 
              "Anomalies are unusual patterns in power metrics that may indicate potential issues. Regular monitoring helps prevent equipment damage.")}>
              More info &gt;
            </div>
>>>>>>> 17bb1368
          </div>
        </div>
      )}

      {/* Dashboard Content */}
      <div className="dashboard-content">
        {/* Metric Cards */}
        <div className="metric-cards-row">
          <PowerQualityStatus
            readings={readings}
            latestReading={latestReading}
            thresholds={{
              voltage: { 
                min: 210, 
                max: 230, 
                ideal: { min: 218, max: 222 }
              },
              frequency: { 
                min: 59.5, 
                max: 60.5, 
                ideal: { min: 59.9, max: 60.1 }
              },
              powerFactor: { 
                min: 0.85, 
                ideal: 0.95
              }
            }}
            method="combined"
            onModalOpen={openModal}
          />
          
          <InterruptionMetrics 
            readings={readings}
            voltageThreshold={180}
            minDurationSec={30}
            onModalOpen={openModal}
          />
          
          <AnomalyMetrics
            readings={readings}
            onModalOpen={openModal}
            isProcessing={isProcessingAnomalies}
          />
        </div>
        
        {/* Graph Section */}
        <div className="graph-row">
          <div className="graph-card">
            <div className="graph-header">
              <h3>
                {graphType === 'powerFactor' 
                    ? 'Power Factor Over Time'
                    : graphType.charAt(0).toUpperCase() + graphType.slice(1) + ' Over Time'} 
                <span className="selected-node">- Node {selectedNode}</span>
                {actualResolution && (
                  <span className="data-resolution"> ({actualResolution} resolution)</span>
                )}
                {isProcessingAnomalies && (
                  <span className="analyzing-tag"> (Analyzing anomalies...)</span>
                )}
              </h3>            
              <div className="graph-controls">
                <button 
                  className={`graph-type-button ${graphType === 'voltage' ? 'active' : ''}`} 
                  onClick={() => handleGraphTypeChange('voltage')}
                >
                  Voltage
                </button>
                <button 
                  className={`graph-type-button ${graphType === 'current' ? 'active' : ''}`} 
                  onClick={() => handleGraphTypeChange('current')}
                >
                  Current
                </button>
                <button 
                  className={`graph-type-button ${graphType === 'power' ? 'active' : ''}`} 
                  onClick={() => handleGraphTypeChange('power')}
                >
                  Power
                </button>
                <button 
                  className={`graph-type-button ${graphType === 'frequency' ? 'active' : ''}`} 
                  onClick={() => handleGraphTypeChange('frequency')}
                >
                  Frequency
                </button>
                <button 
                  className={`graph-type-button ${graphType === 'powerFactor' ? 'active' : ''}`} 
                  onClick={() => handleGraphTypeChange('powerFactor')}
                >
                  Power Factor
                </button>
              </div>
            </div>
            
            <div className="graph-content">
              {isLoading ? (
                <div className="graph-placeholder">
<<<<<<< HEAD
                  <div className="graph-message">
                    <p>Loading data...</p>
                    {dataLoadProgress > 0 && dataLoadProgress < 100 && (
                      <p>Progress: {Math.round(dataLoadProgress)}%</p>
                    )}
=======
                  <div className="loading-spinner-container">
                    <FontAwesomeIcon icon={faSpinner} className="spinner-icon" />
                    <p>Loading data...</p>
>>>>>>> 17bb1368
                  </div>
                </div>
              ) : readings.length > 0 ? (
                <PowerGraph 
                  readings={readings} 
                  graphType={graphType} 
                  selectedNode={selectedNode} 
                />
              ) : (
                <div className="graph-placeholder">
                  <div className="graph-message">
                    <p>No data available for {selectedNode} on selected date range.</p>
                    <p>Please select a different node or date range.</p>
                  </div>
                </div>
              )}
            </div>
          </div>
        </div>
      </div>

      {/* Modal */}
      {showModal && (
        <div className="modal-overlay" onClick={closeModal}>
          <div className="modal-content" onClick={e => e.stopPropagation()}>
            <div className="modal-header">
              <h3>{modalContent.title}</h3>
              <button className="close-modal" onClick={closeModal}>
                <FontAwesomeIcon icon={faTimes} />
              </button>
            </div>
            <div className="modal-body">
              {/* Replace the simple paragraph with this to preserve formatting */}
              {modalContent.content.split('\n').map((line, index) => (
                line.trim() ? 
                  <p key={index} style={{marginBottom: line.startsWith('-') ? '4px' : '12px'}}>
                    {line}
                  </p> 
                  : <br key={index} />
              ))}
            </div>
          </div>
        </div>
      )}
    </div>
  );
};

export default Dashboard;<|MERGE_RESOLUTION|>--- conflicted
+++ resolved
@@ -1,20 +1,13 @@
 import React, { useState, useEffect, useCallback, useRef } from 'react';
 import axios from 'axios';
 import { database } from '../services/firebase';
-<<<<<<< HEAD
 import { ref, onValue, get } from 'firebase/database';
-=======
-import { ref, onValue, query, orderByKey, limitToLast } from 'firebase/database';
->>>>>>> 17bb1368
 import '../css/Dashboard.css';
 import PowerGraph from './PowerGraph';
 import InterruptionMetrics from './InterruptionMetrics';
 import PowerQualityStatus from './PowerQualityStatus';
-<<<<<<< HEAD
 import AnomalyMetrics from './AnomalyMetrics';
 import '../css/AnomalyMetrics.css';
-=======
->>>>>>> 17bb1368
 import { FontAwesomeIcon } from '@fortawesome/react-fontawesome';
 import { 
   faFileDownload, 
@@ -22,14 +15,9 @@
   faBolt, 
   faHourglass, 
   faExclamationCircle,
-<<<<<<< HEAD
   faExclamationTriangle,
   faTimesCircle,
   faSpinner
-=======
-  faTimesCircle,
-  faSpinner 
->>>>>>> 17bb1368
 } from '@fortawesome/free-solid-svg-icons';
 
 const Dashboard = () => {
@@ -43,7 +31,6 @@
   const [availableNodes, setAvailableNodes] = useState(['C-1', 'C-18']); // Default nodes for fallback
   const [selectedNode, setSelectedNode] = useState('C-1'); // Default selected node
   const [startDate, setStartDate] = useState('2025-03-10'); // Default start date
-<<<<<<< HEAD
   const [endDate, setEndDate] = useState('2025-03-18'); // Default end date
   const [isLoading, setIsLoading] = useState(false);
   const [isLoadingNodes, setIsLoadingNodes] = useState(true);
@@ -51,7 +38,6 @@
   const [shouldFetchData, setShouldFetchData] = useState(true); // Start with true to fetch data on load
   
   // Data handling and efficiency states
-  const [dataResolution, setDataResolution] = useState('auto'); // 'auto', 'minute', 'hour', 'day'
   const [actualResolution, setActualResolution] = useState('minute'); // The resolution actually used
   const [dataLoadProgress, setDataLoadProgress] = useState(0); 
   const [loadedDays, setLoadedDays] = useState([]);
@@ -68,10 +54,6 @@
   const isFetchInProgressRef = useRef(false);
   // Track the raw readings for background processing
   const rawReadingsRef = useRef([]);
-=======
-  const [endDate, setEndDate] = useState('2025-03-10'); // Default end date
-  const [isLoading, setIsLoading] = useState(false);
->>>>>>> 17bb1368
 
   // Helper function to get all dates in a range
   const getDatesInRange = useCallback((startDate, endDate) => {
@@ -186,7 +168,6 @@
 
   // Sync dataCache state with ref when it changes
   useEffect(() => {
-<<<<<<< HEAD
     dataCacheRef.current = dataCache;
   }, [dataCache]);
 
@@ -194,13 +175,14 @@
   const processAnomalies = useCallback(async (rawData) => {
     if (!rawData || rawData.length === 0) return [];
     
+    // Anomaly Thresholds for different parameters
     try {
       const thresholds = {
-        'voltage': {'min': 200, 'max': 240},
+        'voltage': {'min': 200, 'max': 245},
         'current': {'min': 0, 'max': 50},
         'power': {'min': 0, 'max': 10000},
         'frequency': {'min': 59.0, 'max': 61.0},
-        'power_factor': {'min': 0.70, 'max': 1.0}
+        'power_factor': {'min': 0.58, 'max': 1.0}
       };
       
       console.log("Sending data to backend for anomaly detection:", rawData.length, "readings");
@@ -233,7 +215,12 @@
             console.log(`Batch ${i+1} complete. Found ${response.data.anomaly_count} anomalies`);
           } catch (error) {
             console.error(`Error processing batch ${i+1}:`, error);
-            processedData = [...processedData, ...batch]; // Use unprocessed data if failed
+            // If backend processing fails, maintain any existing anomaly information
+            processedData = [...processedData, ...batch.map(reading => ({
+              ...reading,
+              is_anomaly: reading.is_anomaly || false,
+              anomaly_parameters: reading.anomaly_parameters || []
+            }))];
           }
         }
         
@@ -252,7 +239,12 @@
       }
     } catch (error) {
       console.error("Error processing anomalies:", error);
-      return rawData; // Return original data if processing fails
+      // If backend processing fails completely, maintain any existing anomaly information
+      return rawData.map(reading => ({
+        ...reading,
+        is_anomaly: reading.is_anomaly || false,
+        anomaly_parameters: reading.anomaly_parameters || []
+      }));
     }
   }, [apiURL]);
 
@@ -262,10 +254,16 @@
       try {
         setIsLoadingNodes(true);
         
+        // Define a complete list of nodes for fallback
+        const allKnownNodes = [
+          'C-1', 'C-2', 'C-3', 'C-4', 'C-6', 'C-7', 'C-8', 'C-9',
+        ];
+        
         try {
-          // First try to get from backend API
-          const response = await axios.get(`${apiURL}available-nodes/`);
-          const nodes = response.data.nodes || [];
+          // First try to get from backend API - FIXED URL PATH
+          const response = await axios.get(`${apiURL}firebase/nodes/`);
+          console.log("API response:", response);
+          const nodes = response.data || [];
           
           if (nodes.length > 0) {
             console.log("Available nodes from backend API:", nodes);
@@ -281,16 +279,22 @@
           console.warn("Falling back to direct Firebase access");
         }
         
-        // Fallback: Try to get nodes directly from Firebase
+        // Fallback: Try to get nodes directly from Firebase using shallow query
         try {
-          // List all root level keys in Firebase
+          console.log("Attempting shallow query to get Firebase node keys");
+          // Use shallow parameter to get only the keys
           const dbRef = ref(database);
-          const snapshot = await get(dbRef);
+          const snapshot = await get(dbRef, { shallow: true });
           
           if (snapshot.exists()) {
             const nodes = Object.keys(snapshot.val())
               .filter(key => key.startsWith('C-'))
-              .sort(); 
+              .sort((a, b) => {
+                // Sort numerically by the number after 'C-'
+                const numA = parseInt(a.split('-')[1]);
+                const numB = parseInt(b.split('-')[1]);
+                return numA - numB;
+              });
             
             console.log("Available nodes from Firebase:", nodes);
             if (nodes.length > 0) {
@@ -299,11 +303,21 @@
               if (!nodes.includes(selectedNode)) {
                 setSelectedNode(nodes[0]);
               }
+              return;
             }
           }
         } catch (firebaseError) {
           console.error("Error fetching nodes from Firebase:", firebaseError);
-          console.log("Using default nodes: ['C-1', 'C-18']");
+          console.log("Using complete list of known nodes");
+        }
+        
+        // If both methods fail, use the complete list of known nodes
+        console.log("Using complete list of known nodes as fallback");
+        setAvailableNodes(allKnownNodes);
+        
+        // If current selected node isn't in the list, select the first one
+        if (!allKnownNodes.includes(selectedNode)) {
+          setSelectedNode(allKnownNodes[0]);
         }
         
       } finally {
@@ -312,7 +326,7 @@
     };
     
     fetchAvailableNodes();
-  }, []); // Run once on component mount
+  }, [selectedNode]); // Include selectedNode as dependency
 
   // Fetch date range with fallback values for selected node
   useEffect(() => {
@@ -322,8 +336,9 @@
       try {
         setIsLoadingDateRange(true);
         
+        // Try to get from backend API with the correct URL
         try {
-          const response = await axios.get(`${apiURL}node-date-range/?node=${selectedNode}`);
+          const response = await axios.get(`${apiURL}firebase/date-range/?node=${selectedNode}`);
           
           if (response.data.min_date && response.data.max_date) {
             console.log(`Date range for ${selectedNode}: ${response.data.min_date} to ${response.data.max_date}`);
@@ -336,6 +351,7 @@
           console.error("Error fetching date range for node:", error);
         }
         
+        // Rest of the existing code remains the same
         // Node-specific defaults based on our knowledge
         if (selectedNode === 'C-1') {
           setStartDate('2025-03-10');
@@ -369,7 +385,7 @@
     };
     
     fetchDateRange();
-  }, [selectedNode, apiURL]); // Run when selected node changes
+  }, [selectedNode, apiURL]);
 
   // Cleanup function for background processes
   useEffect(() => {
@@ -379,108 +395,6 @@
       }
     };
   }, []);
-=======
-    const fetchFirebaseData = async () => {
-      setIsLoading(true);
-      setReadings([]); // Clear previous readings
-      
-      try {
-        // Generate array of dates between startDate and endDate
-        const dateRange = getDatesInRange(new Date(startDate), new Date(endDate));
-        let allReadings = [];
-        
-        // Fetch data for each day in the range
-        for (const date of dateRange) {
-          const year = date.getFullYear();
-          const month = String(date.getMonth() + 1).padStart(2, '0');
-          const day = String(date.getDate()).padStart(2, '0');
-          
-          const path = `${selectedNode}/${year}/${month}/${day}`;
-          console.log(`Fetching data from path: ${path}`);
-          
-          const nodeRef = ref(database, path);
-          
-          try {
-            // Using a promise to handle asynchronous Firebase calls
-            const snapshot = await new Promise((resolve, reject) => {
-              onValue(nodeRef, resolve, (error) => {
-                console.error(`Error fetching from ${path}:`, error);
-                reject(error);
-              }, { onlyOnce: true });
-            });
-            
-            const data = snapshot.val();
-            
-            if (data) {
-              console.log(`Data found at ${path}:`, data);
-              
-              // Convert Firebase data to readings format
-              Object.keys(data).forEach(time => {
-                const reading = data[time];
-                allReadings.push({
-                  id: `${year}-${month}-${day}-${time}`,
-                  deviceId: selectedNode,
-                  timestamp: `${year}-${month}-${day}T${time}`,
-                  voltage: reading.voltage,
-                  current: reading.current,
-                  power: reading.power,
-                  power_factor: reading.powerFactor,
-                  frequency: reading.frequency,
-                  is_anomaly: reading.is_anomaly || false
-                });
-              });
-              
-              console.log(`Added ${Object.keys(data).length} readings from ${year}-${month}-${day}`);
-            } else {
-              console.log(`No data found at path: ${path}`);
-            }
-          } catch (err) {
-            console.error(`Error fetching data from ${path}:`, err);
-          }
-        }
-        
-        // Sort by timestamp (newest first)
-        allReadings.sort((a, b) => new Date(b.timestamp) - new Date(a.timestamp));
-        
-        setReadings(allReadings);
-        
-        // Set the latest reading
-        if (allReadings.length > 0) {
-          setLatestReading(allReadings[0]);
-        } else {
-          setLatestReading(null);
-          console.log(`No data found for ${selectedNode} in date range ${startDate} to ${endDate}`);
-        }
-        
-      } catch (err) {
-        console.error("Error processing Firebase data:", err);
-      } finally {
-        setIsLoading(false);
-      }
-    };
-  
-    // Helper function to get all dates in a range
-    const getDatesInRange = (startDate, endDate) => {
-      const dates = [];
-      const currentDate = new Date(startDate);
-      
-      // Add one day to include the end date
-      const endDateTime = new Date(endDate);
-      endDateTime.setDate(endDateTime.getDate() + 1);
-      
-      while (currentDate < endDateTime) {
-        dates.push(new Date(currentDate));
-        currentDate.setDate(currentDate.getDate() + 1);
-      }
-      
-      return dates;
-    };
-  
-    fetchFirebaseData();
-    
-    // No need for cleanup since we're using onlyOnce: true
-  }, [selectedNode, startDate, endDate]);
->>>>>>> 17bb1368
 
   // Main data fetching function with optimized asynchronous anomaly detection
   useEffect(() => {
@@ -508,35 +422,12 @@
         const dateRange = getDatesInRange(new Date(startDate), new Date(endDate));
         setLoadedDays([]); // Reset loaded days
         
-        // Determine sampling rate and mode based on resolution setting
-        let rate, mode;
-        
-        if (dataResolution === 'auto') {
-          // Use automatic calculation based on date range
-          const calculated = calculateSamplingRate(startDate, endDate);
-          rate = calculated.rate;
-          mode = calculated.mode;
-        } else {
-          // Use the manually selected resolution
-          mode = dataResolution;
-          
-          // Set appropriate sampling rates based on resolution
-          switch (dataResolution) {
-            case 'minute':
-              rate = 60; // Sample every minute (assuming data is per second)
-              break;
-            case 'hour':
-              rate = 3600; // Sample every hour
-              break;
-            case 'day':
-              rate = 86400; // Sample every day
-              break;
-            default:
-              rate = 1; // No sampling
-          }
-        }
-        
-        console.log(`Using ${dataResolution === 'auto' ? 'auto-calculated' : 'manually selected'} resolution: 1:${rate}, mode: ${mode}`);
+        // Always use automatic calculation based on date range
+        const calculated = calculateSamplingRate(startDate, endDate);
+        const rate = calculated.rate;
+        const mode = calculated.mode;
+        
+        console.log(`Using auto-calculated resolution: 1:${rate}, mode: ${mode}`);
         setActualResolution(mode);
         
         // Prepare for efficient loading
@@ -766,7 +657,7 @@
     
   }, [shouldFetchData, selectedNode, startDate, endDate, calculateSamplingRate, 
       formatDateForPath, getDatesInRange, processAnomalies, sampleData, 
-      checkCache, addToCache, apiURL, dataResolution]);
+      checkCache, addToCache, apiURL]);
 
   // Handler for graph type change
   const handleGraphTypeChange = (type) => {
@@ -776,30 +667,18 @@
   // Handler for date range change
   const handleStartDateChange = (e) => {
     setStartDate(e.target.value);
-<<<<<<< HEAD
     setShouldFetchData(true); // Trigger data fetch when date changes
-=======
->>>>>>> 17bb1368
   };
   
   const handleEndDateChange = (e) => {
     setEndDate(e.target.value);
-<<<<<<< HEAD
     setShouldFetchData(true); // Trigger data fetch when date changes
-=======
->>>>>>> 17bb1368
   };
 
   // Handler for node selection change
   const handleNodeChange = (e) => {
     setSelectedNode(e.target.value);
     // Date range will be updated by the useEffect that watches selectedNode
-  };
-
-  // Handler for resolution change
-  const handleResolutionChange = (e) => {
-    setDataResolution(e.target.value);
-    setShouldFetchData(true); // Refetch with new resolution
   };
 
   // Handler for PDF download
@@ -867,10 +746,7 @@
                   name="start-date"
                   value={startDate}
                   onChange={handleStartDateChange}
-<<<<<<< HEAD
                   disabled={isLoadingDateRange || isLoading}
-=======
->>>>>>> 17bb1368
                 />
                 <span className="date-separator">-</span>
                 <input 
@@ -879,28 +755,9 @@
                   name="end-date"
                   value={endDate}
                   onChange={handleEndDateChange}
-<<<<<<< HEAD
                   disabled={isLoadingDateRange || isLoading}
-=======
->>>>>>> 17bb1368
                 />
               </div>
-            </div>
-            
-            {/* Data Resolution Selector */}
-            <div className="resolution-selector">
-              <div className="resolution-label">Resolution:</div>
-              <select 
-                className="resolution-dropdown"
-                value={dataResolution}
-                onChange={handleResolutionChange}
-                disabled={isLoading}
-              >
-                <option value="auto">Auto</option>
-                <option value="minute">Minute</option>
-                <option value="hour">Hour</option>
-                <option value="day">Day</option>
-              </select>
             </div>
           </div>
           
@@ -914,7 +771,6 @@
         </div>
       </div>
 
-<<<<<<< HEAD
       {/* Warning and Progress Bar */}
       {dateRangeWarning && (
         <div className="date-range-warning">
@@ -946,54 +802,6 @@
               className="progress-bar-fill" 
               style={{ width: `${anomalyProgress}%` }}
             ></div>
-=======
-      {/* Main Content Grid */}
-      <div className="dashboard-content">
-
-        {/* Top row - Power quality metrics */}
-        <div className="metric-cards-row">
-          <PowerQualityStatus
-            readings={readings}
-            latestReading={latestReading}
-            thresholds={{
-              voltage: { 
-                min: 210, 
-                max: 230, 
-                ideal: { min: 218, max: 222 } // Add ideal range
-              },
-              frequency: { 
-                min: 59.5, 
-                max: 60.5, 
-                ideal: { min: 59.9, max: 60.1 } // Add ideal range
-              },
-              powerFactor: { 
-                min: 0.85, 
-                ideal: 0.95 // Add ideal value
-              }
-            }}
-            method="combined" // Use "combined" for comprehensive assessment
-            onModalOpen={openModal}
-          />
-          
-          {/* Replace the two hardcoded interruption cards with the component */}
-          <InterruptionMetrics 
-            readings={readings}
-            voltageThreshold={218} // Just Change the Voltage Threshold Here
-            minDurationSec={30} // And the Duration
-            onModalOpen={openModal}
-          />
-          
-          <div className="metric-card large bg-gray">
-            <h3>Number of Anomalies</h3>
-            <p className="metric-value">{countAnomalies()}</p>
-            <div className="card-icon">
-              <FontAwesomeIcon icon={faExclamationCircle} />
-            </div>
-            <div className="more-info" onClick={() => openModal("Number of Anomalies", 
-              "Anomalies are unusual patterns in power metrics that may indicate potential issues. Regular monitoring helps prevent equipment damage.")}>
-              More info &gt;
-            </div>
->>>>>>> 17bb1368
           </div>
         </div>
       )}
@@ -1092,17 +900,12 @@
             <div className="graph-content">
               {isLoading ? (
                 <div className="graph-placeholder">
-<<<<<<< HEAD
-                  <div className="graph-message">
+                  <div className="loading-spinner-container">
+                    <FontAwesomeIcon icon={faSpinner} className="spinner-icon" />
                     <p>Loading data...</p>
                     {dataLoadProgress > 0 && dataLoadProgress < 100 && (
                       <p>Progress: {Math.round(dataLoadProgress)}%</p>
                     )}
-=======
-                  <div className="loading-spinner-container">
-                    <FontAwesomeIcon icon={faSpinner} className="spinner-icon" />
-                    <p>Loading data...</p>
->>>>>>> 17bb1368
                   </div>
                 </div>
               ) : readings.length > 0 ? (
