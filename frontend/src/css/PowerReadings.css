--- conflicted
+++ resolved
@@ -56,7 +56,7 @@
     background-color: #f56565;
 }
 
-/* Modal Styles */
+/* Modal Styles - Enhanced */
 .modal-overlay {
     position: fixed;
     top: 0;
@@ -86,6 +86,7 @@
     align-items: center;
     padding: 1.25rem;
     border-bottom: 1px solid #eee;
+    background-color: #f9f9f9;
 }
 
 .modal-header h3 {
@@ -100,22 +101,147 @@
     font-size: 1.25rem;
     cursor: pointer;
     color: #666;
+    padding: 5px;
+    display: flex;
+    align-items: center;
+    justify-content: center;
+    border-radius: 50%;
+    width: 30px;
+    height: 30px;
 }
 
 .close-modal:hover {
+    color: #e53e3e;
+    background-color: #fff5f5;
+}
+
+.filter-content {
+    padding: 1.5rem;
+}
+
+.filter-panel {
+    background-color: #f9f9f9;
+    border-radius: 8px;
+    padding: 1.5rem;
+    margin-bottom: 0;
+    box-shadow: none;
+}
+
+.filter-row {
+    display: flex;
+    flex-wrap: wrap;
+    gap: 1.5rem;
+    margin-bottom: 1.5rem;
+}
+
+.filter-row:last-child {
+    margin-bottom: 0;
+}
+
+.filter-group {
+    flex: 1;
+    min-width: 250px;
+}
+
+.filter-group label {
+    display: block;
+    margin-bottom: 0.75rem;
+    font-weight: 600;
+    color: #444;
+    font-size: 0.95rem;
+}
+
+/* Input styling */
+.filter-group input[type="number"],
+.filter-group input[type="text"],
+.filter-group select,
+.date-input {
+    width: 100%;
+    padding: 0.75rem;
+    border: 1px solid #ddd;
+    border-radius: 4px;
+    font-size: 0.95rem;
     color: #333;
-}
-
-.filter-content {
-    padding: 1.25rem;
-}
-
+    background-color: white;
+    transition: border-color 0.2s ease;
+}
+
+.filter-group input:focus,
+.filter-group select:focus,
+.date-input:focus {
+    border-color: #2f855a;
+    outline: none;
+    box-shadow: 0 0 0 1px rgba(47, 133, 90, 0.2);
+}
+
+/* Range inputs styling */
+.range-inputs {
+    display: flex;
+    align-items: center;
+    gap: 12px;
+}
+
+.range-inputs input {
+    flex: 1;
+}
+
+.range-inputs span {
+    color: #666;
+    font-weight: 500;
+    margin: 0 3px;
+}
+
+/* Date range inputs styling */
+.date-range-inputs {
+    display: flex;
+    align-items: center;
+    gap: 12px;
+    width: 100%;
+}
+
+.date-input {
+    flex: 1;
+    padding: 0.75rem;
+    border: 1px solid #ddd;
+    border-radius: 4px;
+    font-family: inherit;
+}
+
+.date-separator {
+    color: #666;
+    font-weight: 500;
+}
+
+/* Checkbox styling */
+.checkbox-group {
+    display: flex;
+    align-items: center;
+    margin-top: 0.5rem;
+}
+
+.checkbox-group input[type="checkbox"] {
+    width: 18px;
+    height: 18px;
+    margin-right: 10px;
+    cursor: pointer;
+    accent-color: #2f855a;
+}
+
+.checkbox-group label {
+    cursor: pointer;
+    margin-bottom: 0;
+    font-weight: 500;
+    color: #333;
+}
+
+/* Modal footer styling */
 .modal-footer {
     display: flex;
     justify-content: flex-end;
     gap: 1rem;
     padding: 1.25rem;
     border-top: 1px solid #eee;
+    background-color: #f9f9f9;
 }
 
 .cancel-btn, .apply-btn {
@@ -124,6 +250,7 @@
     font-weight: 600;
     cursor: pointer;
     transition: background-color 0.2s;
+    font-size: 0.95rem;
 }
 
 .cancel-btn {
@@ -149,89 +276,169 @@
     background-color: #38a169;
 }
 
-.filter-panel {
-    background-color: #f8f9fa;
-    border-radius: 8px;
-    padding: 1rem;
-    margin-bottom: 1.5rem;
-    box-shadow: 0 2px 4px rgba(0, 0, 0, 0.1);
-}
-
-.filter-row {
-    display: flex;
-    flex-wrap: wrap;
-    gap: 1.5rem;
-    margin-bottom: 1rem;
-}
-
-.filter-row:last-child {
-    margin-bottom: 0;
-}
-
-.filter-group {
-    flex: 1;
-    min-width: 250px;
-}
-
-.filter-group label {
-    display: block;
-    margin-bottom: 0.5rem;
-    font-weight: 600;
+/* Node select styling */
+.node-select {
+    width: 100%;
+    padding: 0.75rem;
+    border: 1px solid #ddd;
+    border-radius: 4px;
+    background-color: white;
+    appearance: menulist;
+    cursor: pointer;
+    font-size: 0.95rem;
     color: #333;
 }
 
-.filter-group input {
-    width: 100%;
-    padding: 0.5rem;
-    border: 1px solid #ddd;
-    border-radius: 4px;
-}
-
-.range-inputs {
-    display: flex;
-    align-items: center;
-    gap: 8px;
-}
-
-.range-inputs input {
-    flex: 1;
-}
-
-.range-inputs span {
-    color: #666;
-}
-
+.node-select:focus {
+    outline: none;
+    border-color: #2f855a;
+    box-shadow: 0 0 0 1px rgba(47, 133, 90, 0.2);
+}
+
+/* Enhanced Table Styling */
 .table-container {
     overflow-x: auto;
+    border-radius: 10px;
+    box-shadow: 0 4px 12px rgba(0, 0, 0, 0.1);
+    margin-bottom: 1.5rem;
 }
 
 .readings-table {
     width: 100%;
-    border-collapse: collapse;
-    margin: 1rem 0;
+    border-collapse: separate;
+    border-spacing: 0;
     background-color: white;
-    box-shadow: 0 1px 3px rgba(0, 0, 0, 0.1);
+    border-radius: 8px;
+    overflow: hidden;
+    font-size: 1rem; /* Increased font size */
 }
 
 .readings-table th,
 .readings-table td {
     padding: 1rem;
-    text-align: left;
-    border-bottom: 1px solid #eee;
+    text-align: center; /* Center-align all cells */
 }
 
 .readings-table th {
-    background-color: #f8f9fa;
-    font-weight: 600;
-    color: #2f855a;
+    background-color: #2f855a;
+    color: white;
+    font-weight: 600;
+    text-transform: uppercase;
+    font-size: 0.95rem; /* Slightly increased font size */
+    letter-spacing: 0.5px;
+    position: sticky;
+    top: 0;
+    z-index: 10;
+}
+
+.readings-table th:first-child {
+    border-top-left-radius: 8px;
+}
+
+.readings-table th:last-child {
+    border-top-right-radius: 8px;
+}
+
+/* Alternating row colors */
+.readings-table tr:nth-child(even) {
+    background-color: #f8fafb;
+}
+
+.readings-table tr:nth-child(odd) {
+    background-color: white;
 }
 
 .readings-table tr:hover {
-    background-color: #f5f5f5;
+    background-color: #edf7f0;
+    transition: background-color 0.2s ease;
 }
 
 .readings-table td {
     color: #333;
+    border-bottom: 1px solid #e2e8f0;
+    transition: all 0.2s ease;
+    font-size: 1rem; /* Ensure consistent font size */
+    font-weight: 500; /* Slightly bolder for better readability */
+}
+
+/* Value formatting - updated to center align */
+.readings-table td:nth-child(5),  /* Voltage */
+.readings-table td:nth-child(6),  /* Current */
+.readings-table td:nth-child(7),  /* Power */
+.readings-table td:nth-child(8),  /* Frequency */
+.readings-table td:nth-child(9) { /* Power Factor */
+    font-family: monospace;
+    font-weight: 600;
+    font-size: 1rem; /* Match the Node Code font size */
+    text-align: center; /* Center align to match your request */
+}
+
+/* Node and Location styling */
+.readings-table td:nth-child(1), /* Node Code */
+.readings-table td:nth-child(4) { /* Location */
+    font-weight: 600;
+    color: #2f855a;
+    font-size: 1rem; /* Keep consistent */
+    text-align: center; /* Center align */
+}
+
+/* Date and Time styling */
+.readings-table td:nth-child(2), /* Date */
+.readings-table td:nth-child(3) { /* Time */
+    font-family: monospace;
+    color: #4a5568;
+    font-size: 1rem; /* Match the Node Code font size */
+    text-align: center; /* Center align */
+}
+
+/* Enhanced anomaly row styling */
+.anomaly-row {
+    background-color: #fff5f5 !important;
+    position: relative;
+}
+
+.anomaly-row:hover {
+    background-color: #fee2e2 !important;
+}
+
+.anomaly-row td {
+    border-bottom: 1px solid #fed7d7;
+}
+
+.anomaly-cell {
+    color: #c53030;
+    font-weight: 600;
+    background-color: rgba(229, 62, 62, 0.1);
+    border-radius: 4px;
+    text-align: center !important;
+}
+
+.normal-cell {
+    color: #2f855a;
+    font-weight: 600;
+    background-color: rgba(47, 133, 90, 0.1);
+    border-radius: 4px;
+    text-align: center !important;
+}
+
+.anomaly-indicator, .normal-indicator {
+    display: flex;
+    align-items: center;
+    justify-content: center;
+    gap: 5px;
+    padding: 4px 8px;
+    border-radius: 4px;
+    font-size: 0.85rem;
+}
+
+.anomaly-indicator {
+    background-color: #fff5f5;
+    border: 1px solid #feb2b2;
+}
+
+.normal-indicator {
+    background-color: #f0fff4;
+    border: 1px solid #c6f6d5;
 }
 
 /* Pagination Controls */
@@ -305,28 +512,69 @@
     background-color: white;
 }
 
+/* Empty table state */
 .no-data-message {
     text-align: center;
-    padding: 2rem;
-    color: #666;
+    padding: 3rem;
+    background-color: #f9f9f9;
+    border-radius: 8px;
+    color: #4a5568;
     font-size: 1.1rem;
     font-weight: 500;
+    box-shadow: 0 2px 6px rgba(0, 0, 0, 0.1);
+    border: 1px dashed #cbd5e0;
+    margin: 1.5rem 0;
+    display: flex;
+    flex-direction: column;
+    align-items: center;
 }
 
 .node-select {
     width: 100%;
-    padding: 0.5rem;
+    padding: 0.75rem;
     border: 1px solid #ddd;
     border-radius: 4px;
     background-color: white;
     appearance: menulist; /* Default dropdown arrow */
     cursor: pointer;
+    font-size: 0.95rem;
+    color: #333;
 }
 
 .node-select:focus {
     outline: none;
     border-color: #2f855a;
-    box-shadow: 0 0 0 1px #2f855a;
+    box-shadow: 0 0 0 1px rgba(47, 133, 90, 0.2);
+}
+
+/* Loading Spinner */
+.loading-container {
+    display: flex;
+    justify-content: center;
+    align-items: center;
+    padding: 3rem;
+    background-color: rgba(255, 255, 255, 0.9);
+    border-radius: 8px;
+    box-shadow: 0 2px 6px rgba(0, 0, 0, 0.1);
+    margin: 1.5rem 0;
+}
+
+.spinner-container {
+    display: flex;
+    flex-direction: column;
+    align-items: center;
+    gap: 1rem;
+    color: #2f855a;
+}
+
+.loading-spinner {
+    font-size: 3rem;
+    animation: spin 1s linear infinite;
+}
+
+@keyframes spin {
+    0% { transform: rotate(0deg); }
+    100% { transform: rotate(360deg); }
 }
 
 /* Responsive design */
@@ -354,40 +602,6 @@
     .readings-table td {
         padding: 0.75rem;
     }
-<<<<<<< HEAD
-}
-
-/* Pagination styles */
-.pagination {
-    display: flex;
-    justify-content: center;
-    align-items: center;
-    gap: 15px;
-    margin-top: 20px;
-}
-
-.pagination-button {
-    padding: 8px 12px;
-    background-color: #2f855a;
-    color: white;
-    border: none;
-    border-radius: 4px;
-    cursor: pointer;
-}
-
-.pagination-button:hover {
-    background-color: #38a169;
-}
-
-.pagination-button:disabled {
-    background-color: #c6f6d5;
-    color: #2f855a;
-    cursor: not-allowed;
-}
-
-.pagination-info {
-    font-size: 14px;
-=======
     
     .modal-footer {
         flex-direction: column;
@@ -412,5 +626,4 @@
         width: 100%;
         justify-content: flex-end;
     }
->>>>>>> 176c604e
 }