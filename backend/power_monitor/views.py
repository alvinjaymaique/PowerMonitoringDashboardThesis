<<<<<<< HEAD
from django.shortcuts import render
from rest_framework import generics, status
from rest_framework.views import APIView
from rest_framework.response import Response
from rest_framework.permissions import IsAuthenticated
from .models import ElectricalParameter
from .serializers import ElectricalParameterSerializer
from .services.firebase_service import FirebaseService
from .services.anomaly_service import AnomalyDetectionService

class AnomalyDetectionView(APIView):
    """API endpoint for anomaly detection"""
    
    def post(self, request):
        """Detect anomalies in power readings"""
        readings = request.data.get('readings', [])
        thresholds = request.data.get('thresholds', None)
        
        if not readings:
            return Response(
                {"error": "No readings provided"}, 
                status=status.HTTP_400_BAD_REQUEST
            )
        
        # Process readings through anomaly detection
        service = AnomalyDetectionService(thresholds)
        processed_readings = service.detect_anomalies(readings)
        
        # Count anomalies
        anomaly_count = sum(1 for r in processed_readings if r.get('is_anomaly', False))
        
        return Response({
            'readings': processed_readings,
            'anomaly_count': anomaly_count,
        })
=======
from django.http import JsonResponse
from rest_framework.views import APIView
from rest_framework.response import Response
from rest_framework import status
from rest_framework.decorators import api_view
from rest_framework.viewsets import ViewSet
from rest_framework.decorators import action
from .services.firebase_service import FirebaseService
>>>>>>> 17bb1368

# Option 1: Use ViewSet with @action decorators
class FirebaseViewSet(ViewSet):
    """ViewSet for handling Firebase data operations."""
    
    def list(self, request):
        """Get power readings from Firebase with optional filters."""
        firebase_service = FirebaseService()
        
        # Extract query parameters
        node = request.query_params.get('node', None)
        limit = int(request.query_params.get('limit', 50))
        start_date = request.query_params.get('start_date', None)
        end_date = request.query_params.get('end_date', None)
        
        # Get data from Firebase with filters
        power_readings = firebase_service.get_power_readings(node, limit, start_date, end_date)
        
        if power_readings is None:
            return Response(
                {"error": "Failed to fetch data from Firebase"}, 
                status=status.HTTP_500_INTERNAL_SERVER_ERROR
            )
            
        return Response(power_readings)

    @action(detail=False, methods=['get'], url_path='nodes')
    def get_nodes(self, request):
        """Get list of available nodes from Firebase."""
        firebase_service = FirebaseService()
        nodes = firebase_service.get_available_nodes()
        
        if nodes is None:
            return Response(
                {"error": "Failed to fetch nodes from Firebase"}, 
                status=status.HTTP_500_INTERNAL_SERVER_ERROR
            )
            
        return Response(nodes)

<<<<<<< HEAD
class ElectricalParameterDetail(generics.RetrieveUpdateDestroyAPIView):
    queryset = ElectricalParameter.objects.all()
    serializer_class = ElectricalParameterSerializer
    permission_classes = [IsAuthenticated]

# New Firebase-specific views
class FirebaseDataView(APIView):
    """API view for accessing Firebase Realtime Database data."""
    
    def get(self, request):
        """Get all power readings from Firebase."""
        firebase_service = FirebaseService()
        power_readings = firebase_service.get_power_readings()
        
        if power_readings is None:
            return Response(
                {"error": "Failed to fetch data from Firebase"}, 
                status=status.HTTP_500_INTERNAL_SERVER_ERROR
            )
            
        return Response(power_readings)
        
    def post(self, request):
        """Save power reading to both Django DB and Firebase."""
        serializer = ElectricalParameterSerializer(data=request.data)
        if serializer.is_valid():
            # Save to Django DB
            instance = serializer.save()
            
            # Save to Firebase
            firebase_service = FirebaseService()
            firebase_success = firebase_service.add_power_reading({
                'timestamp': instance.timestamp.isoformat(),
                'voltage': instance.voltage,
                'current': instance.current,
                'power': instance.power,
                'power_factor': instance.power_factor,
                'frequency': instance.frequency,
                'is_anomaly': instance.is_anomaly
            })
            
            response_data = serializer.data
            if not firebase_success:
                response_data['firebase_warning'] = "Data saved to Django DB but failed to save to Firebase"
                
            return Response(response_data, status=status.HTTP_201_CREATED)
            
        return Response(serializer.errors, status=status.HTTP_400_BAD_REQUEST)

class AnomalyDetectionView(APIView):
    """API endpoint for anomaly detection"""
    
    def post(self, request):
        """Detect anomalies in power readings"""
        readings = request.data.get('readings', [])
        thresholds = request.data.get('thresholds', None)
        
        if not readings:
            return Response(
                {"error": "No readings provided"}, 
                status=status.HTTP_400_BAD_REQUEST
            )
        
        # Process readings through anomaly detection
        service = AnomalyDetectionService(thresholds)
        processed_readings = service.detect_anomalies(readings)
        
        # Count anomalies
        anomaly_count = sum(1 for r in processed_readings if r.get('is_anomaly', False))
        
        return Response({
            'readings': processed_readings,
            'anomaly_count': anomaly_count,
        })

# Add this new view function
class AvailableNodesView(APIView):
    """API endpoint for retrieving available nodes from Firebase"""
    
    def get(self, request):
        """Get list of available node IDs"""
        try:
            firebase_service = FirebaseService()
            db_ref = firebase_service.db_ref
            
            # Just get the child nodes (keys) without their data
            available_nodes = db_ref.get(shallow=True)
            
            if available_nodes:
                # Filter keys that match the pattern 'C-XX'
                nodes = [
                    node for node in available_nodes.keys() 
                    if isinstance(node, str) and node.startswith('C-')
                ]
                
                # Sort nodes numerically
                nodes.sort(key=lambda x: int(x.split('-')[1]) if x.split('-')[1].isdigit() else float('inf'))
                
                return Response({"nodes": nodes})
            else:
                return Response({"nodes": []})
        except Exception as e:
            return Response(
                {"error": f"Failed to fetch available nodes: {str(e)}"},
                status=status.HTTP_500_INTERNAL_SERVER_ERROR
            )

class NodeDateRangeView(APIView):
    """API endpoint for retrieving available date range for a specific node"""
    
    def get(self, request):
        """Get min and max dates for a node"""
        node_id = request.query_params.get('node')
        
        if not node_id:
            return Response(
                {"error": "Node ID parameter is required"}, 
                status=status.HTTP_400_BAD_REQUEST
            )
        
        try:
            firebase_service = FirebaseService()
            db_ref = firebase_service.db_ref
            
            # Reference to the node
            node_ref = db_ref.child(node_id)
            
            # Get all years for this node (shallow to be efficient)
            years = node_ref.get(shallow=True)
            
            if not years:
                return Response({"min_date": None, "max_date": None})
            
            try:
                # Find min and max years - filter only numeric keys
                numeric_years = [int(year) for year in years.keys() if year.isdigit()]
                
                if not numeric_years:
                    return Response({"min_date": None, "max_date": None})
                    
                min_year = min(numeric_years)
                max_year = max(numeric_years)
                
                # For min year, get min month
                min_year_ref = node_ref.child(str(min_year))
                min_year_months = min_year_ref.get(shallow=True) or {}
                
                if not min_year_months:
                    return Response({"min_date": None, "max_date": None})
                
                numeric_months = [int(month) for month in min_year_months.keys() if month.isdigit()]
                if not numeric_months:
                    return Response({"min_date": None, "max_date": None})
                    
                min_month = min(numeric_months)
                
                # For min year and min month, get min day
                min_month_ref = min_year_ref.child(str(min_month).zfill(2))
                min_month_days = min_month_ref.get(shallow=True) or {}
                
                if not min_month_days:
                    return Response({"min_date": None, "max_date": None})
                
                numeric_days = [int(day) for day in min_month_days.keys() if day.isdigit()]
                if not numeric_days:
                    return Response({"min_date": None, "max_date": None})
                    
                min_day = min(numeric_days)
                
                # For max year, get max month
                max_year_ref = node_ref.child(str(max_year))
                max_year_months = max_year_ref.get(shallow=True) or {}
                
                if not max_year_months:
                    return Response({"min_date": None, "max_date": None})
                
                numeric_months = [int(month) for month in max_year_months.keys() if month.isdigit()]
                if not numeric_months:
                    return Response({"min_date": None, "max_date": None})
                    
                max_month = max(numeric_months)
                
                # For max year and max month, get max day
                max_month_ref = max_year_ref.child(str(max_month).zfill(2))
                max_month_days = max_month_ref.get(shallow=True) or {}
                
                if not max_month_days:
                    return Response({"min_date": None, "max_date": None})
                
                numeric_days = [int(day) for day in max_month_days.keys() if day.isdigit()]
                if not numeric_days:
                    return Response({"min_date": None, "max_date": None})
                    
                max_day = max(numeric_days)
                
                # Format dates as YYYY-MM-DD
                min_date = f"{min_year}-{str(min_month).zfill(2)}-{str(min_day).zfill(2)}"
                max_date = f"{max_year}-{str(max_month).zfill(2)}-{str(max_day).zfill(2)}"
                
                return Response({
                    "min_date": min_date,
                    "max_date": max_date
                })
            except (ValueError, KeyError, TypeError) as e:
                # Handle specific errors in processing the data structure
                print(f"Error processing date hierarchy: {e}")
                return Response({"min_date": None, "max_date": None})
                
        except Exception as e:
            print(f"Failed to fetch date range: {str(e)}")
            return Response(
                {"error": f"Failed to fetch date range: {str(e)}"},
                status=status.HTTP_500_INTERNAL_SERVER_ERROR
            )

from datetime import datetime, timedelta
import numpy as np

class TimeSeriesDataView(APIView):
    """API endpoint for efficient time-series data access"""
    
    def get(self, request):
        """Get time-series data with dynamic resolution"""
        node_id = request.query_params.get('node')
        start_date = request.query_params.get('start_date')
        end_date = request.query_params.get('end_date')
        max_points = int(request.query_params.get('max_points', 5000))
        
        if not all([node_id, start_date, end_date]):
            return Response(
                {"error": "Missing parameters"}, 
                status=status.HTTP_400_BAD_REQUEST
            )
        
        try:
            firebase_service = FirebaseService()
            db_ref = firebase_service.db_ref
            
            # Convert dates
            start_dt = datetime.strptime(start_date, "%Y-%m-%d")
            end_dt = datetime.strptime(end_date, "%Y-%m-%d")
            
            # Add one day to include the end date
            end_dt = end_dt + timedelta(days=1)
            
            # Calculate date range
            date_diff = (end_dt - start_dt).days
            
            # Estimate data points (assuming 86400 points per day)
            estimated_points = date_diff * 86400
            
            # Calculate appropriate sampling rate
            sampling_rate = max(1, estimated_points // max_points)
            
            # For very large ranges, use the PAA (Piecewise Aggregate Approximation) approach
            use_paa = sampling_rate > 60
            
            # Initialize storage for results
            time_series_data = []
            total_points = 0
            
            # Process each day
            current_date = start_dt
            while current_date < end_dt:
                year = current_date.year
                month = str(current_date.month).zfill(2)
                day = str(current_date.day).zfill(2)
                
                # Fetch data for this day
                path = f"{node_id}/{year}/{month}/{day}"
                day_data = db_ref.child(path).get()
                
                if day_data:
                    if use_paa:
                        # Apply PAA: Group data into windows and calculate statistics
                        window_size = 3600  # 1 hour in seconds
                        day_windows = self._apply_paa(day_data, window_size)
                        time_series_data.extend(day_windows)
                        total_points += len(day_windows)
                    else:
                        # Apply simple sampling: take every Nth reading
                        sorted_times = sorted(day_data.keys())
                        sampled_times = sorted_times[::sampling_rate]
                        
                        for time_key in sampled_times:
                            reading = day_data[time_key]
                            time_series_data.append({
                                'timestamp': f"{year}-{month}-{day}T{time_key}",
                                'voltage': float(reading.get('voltage', 0)),
                                'current': float(reading.get('current', 0)),
                                'power': float(reading.get('power', 0)),
                                'power_factor': float(reading.get('powerFactor', 0)),
                                'frequency': float(reading.get('frequency', 0)),
                                'is_anomaly': reading.get('is_anomaly', False)
                            })
                            total_points += 1
                
                current_date += timedelta(days=1)
            
            return Response({
                'time_series': time_series_data,
                'meta': {
                    'original_range_days': date_diff,
                    'sampling_rate': sampling_rate,
                    'points_returned': total_points,
                    'approximation_method': 'PAA' if use_paa else 'uniform_sampling'
                }
            })
        
=======
    @action(detail=False, methods=['get'], url_path='compare')
    def compare_nodes(self, request):
        """Get data for multiple nodes to compare."""
        firebase_service = FirebaseService()
        
        # Extract query parameters
        nodes_param = request.query_params.get('nodes', '')
        nodes = nodes_param.split(',') if nodes_param else []
        limit = int(request.query_params.get('limit', 20))
        
        if not nodes:
            return Response(
                {"error": "No nodes specified for comparison"}, 
                status=status.HTTP_400_BAD_REQUEST
            )
        
        # Get comparison data from Firebase
        comparison_data = firebase_service.get_comparison_data(nodes, limit)
        
        if comparison_data is None:
            return Response(
                {"error": "Failed to fetch comparison data from Firebase"}, 
                status=status.HTTP_500_INTERNAL_SERVER_ERROR
            )
            
        return Response(comparison_data)

# Option 2: Use separate APIView classes without @action decorators
class FirebaseDataView(APIView):
    """View for handling Firebase data operations."""
    
    def get(self, request):
        """Get power readings from Firebase with extensive filtering."""
        try:
            firebase_service = FirebaseService()
            
            # Extract all query parameters
            node = request.query_params.get('node')
            limit = int(request.query_params.get('limit', 50))
            
            # Date parameters
            start_date = request.query_params.get('start_date')
            end_date = request.query_params.get('end_date')
            
            # Range parameters - voltage
            voltage_min = request.query_params.get('voltage_min')
            voltage_max = request.query_params.get('voltage_max')
            
            # Range parameters - current
            current_min = request.query_params.get('current_min')
            current_max = request.query_params.get('current_max')
            
            # Range parameters - power
            power_min = request.query_params.get('power_min')
            power_max = request.query_params.get('power_max')
            
            # Range parameters - power factor
            power_factor_min = request.query_params.get('power_factor_min')
            power_factor_max = request.query_params.get('power_factor_max')
            
            # Range parameters - frequency
            frequency_min = request.query_params.get('frequency_min')
            frequency_max = request.query_params.get('frequency_max')
            
            # Boolean parameters
            anomaly_only = request.query_params.get('anomaly_only') == 'true'
            
            print(f"API request for node {node} with filters - date: {start_date} to {end_date}, voltage: {voltage_min}-{voltage_max}, current: {current_min}-{current_max}, power: {power_min}-{power_max}, pf: {power_factor_min}-{power_factor_max}, freq: {frequency_min}-{frequency_max}, anomaly_only: {anomaly_only}")
            
            # Get data from Firebase with filters
            power_readings = firebase_service.get_power_readings(
                node=node, 
                limit=limit, 
                start_date=start_date, 
                end_date=end_date,
                voltage_min=voltage_min,
                voltage_max=voltage_max,
                current_min=current_min,
                current_max=current_max,
                power_min=power_min,
                power_max=power_max,
                power_factor_min=power_factor_min,
                power_factor_max=power_factor_max,
                frequency_min=frequency_min,
                frequency_max=frequency_max,
                anomaly_only=anomaly_only
            )
            
            if power_readings is None:
                return Response(
                    {"error": "Failed to fetch data from Firebase"}, 
                    status=status.HTTP_500_INTERNAL_SERVER_ERROR
                )
                
            print(f"API response: {len(power_readings)} readings")
            return Response(power_readings)
>>>>>>> 17bb1368
        except Exception as e:
            import traceback
            traceback.print_exc()
            return Response(
<<<<<<< HEAD
                {"error": f"Failed to fetch time-series data: {str(e)}"},
                status=status.HTTP_500_INTERNAL_SERVER_ERROR
            )
    
    def _apply_paa(self, day_data, window_size=3600):
        """Apply Piecewise Aggregate Approximation to reduce data volume"""
        # Group readings by hour (or other window)
        windows = {}
        
        for time_key, reading in day_data.items():
            # Extract hour from timestamp
            hour = time_key.split(':')[0]
            
            if hour not in windows:
                windows[hour] = {
                    'voltage': [],
                    'current': [],
                    'power': [],
                    'power_factor': [],
                    'frequency': [],
                    'anomalies': 0
                }
            
            # Add values to appropriate hour bucket
            windows[hour]['voltage'].append(float(reading.get('voltage', 0)))
            windows[hour]['current'].append(float(reading.get('current', 0)))
            windows[hour]['power'].append(float(reading.get('power', 0)))
            windows[hour]['power_factor'].append(float(reading.get('powerFactor', 0)))
            windows[hour]['frequency'].append(float(reading.get('frequency', 0)))
            
            if reading.get('is_anomaly', False):
                windows[hour]['anomalies'] += 1
        
        # Calculate statistics for each window
        result = []
        for hour, data in windows.items():
            # Calculate min, max, avg, std for each metric
            stats = {}
            for metric in ['voltage', 'current', 'power', 'power_factor', 'frequency']:
                values = data[metric]
                if values:
                    stats[f"{metric}_min"] = min(values)
                    stats[f"{metric}_max"] = max(values)
                    stats[f"{metric}_avg"] = sum(values) / len(values)
                    stats[f"{metric}_std"] = np.std(values) if len(values) > 1 else 0
            
            # Add window metadata
            result.append({
                'window_hour': hour,
                'reading_count': len(data['voltage']),
                'anomaly_count': data['anomalies'],
                'has_anomalies': data['anomalies'] > 0,
                **stats
            })
        
        return result

class AggregatedNodeDataView(APIView):
    """API endpoint for retrieving aggregated node data"""
    
    def get(self, request):
        """Get aggregated data for a node within a date range"""
        node_id = request.query_params.get('node')
        start_date = request.query_params.get('start_date')
        end_date = request.query_params.get('end_date')
        resolution = request.query_params.get('resolution', 'auto')  # 'auto', 'minute', 'hour', 'day'
        
        if not all([node_id, start_date, end_date]):
            return Response(
                {"error": "Missing parameters"}, 
                status=status.HTTP_400_BAD_REQUEST
            )
            
        try:
            firebase_service = FirebaseService()
            db_ref = firebase_service.db_ref
            
            # Convert date strings to datetime objects
            start_dt = datetime.strptime(start_date, "%Y-%m-%d")
            end_dt = datetime.strptime(end_date, "%Y-%m-%d")
            
            # Calculate date difference
            date_diff = (end_dt - start_dt).days + 1  # Include both start and end days
            
            # Automatically adjust resolution based on date range if set to auto
            if resolution == 'auto':
                if date_diff > 30:
                    resolution = 'day'  # Use daily aggregation for ranges > 30 days
                elif date_diff > 7:
                    resolution = 'hour'  # Use hourly aggregation for ranges > 7 days
                else:
                    resolution = 'minute'  # Use minute resolution for shorter ranges
            
            print(f"Using {resolution} resolution for date range of {date_diff} days")
            
            # Initialize aggregated data array
            aggregated_data = []
            
            # For each day in the date range
            current_date = start_dt
            while current_date <= end_dt:
                year = current_date.year
                month = str(current_date.month).zfill(2)
                day = str(current_date.day).zfill(2)
                
                # Path to this day's data
                path = f"{node_id}/{year}/{month}/{day}"
                day_data = db_ref.child(path).get()
                
                if day_data:
                    # Process data based on resolution
                    if resolution == 'day':
                        # Aggregate to one data point per day
                        values = {
                            'voltage': [],
                            'current': [],
                            'power': [],
                            'powerFactor': [],
                            'frequency': []
                        }
                        
                        anomaly_count = 0
                        
                        # Collect all values for the day
                        for time_key, reading in day_data.items():
                            for param in values.keys():
                                if param in reading:
                                    try:
                                        values[param].append(float(reading[param]))
                                    except (ValueError, TypeError):
                                        # Skip invalid values
                                        pass
                            
                            # Count anomalies
                            if reading.get('is_anomaly', False):
                                anomaly_count += 1
                        
                        # Calculate averages
                        if values['voltage']:  # Check if we have any data
                            aggregated_reading = {
                                'timestamp': f"{year}-{month}-{day}T00:00:00",
                                'voltage': sum(values['voltage']) / len(values['voltage']) if values['voltage'] else 0,
                                'current': sum(values['current']) / len(values['current']) if values['current'] else 0,
                                'power': sum(values['power']) / len(values['power']) if values['power'] else 0,
                                'power_factor': sum(values['powerFactor']) / len(values['powerFactor']) if values['powerFactor'] else 0,
                                'frequency': sum(values['frequency']) / len(values['frequency']) if values['frequency'] else 0,
                                'is_anomaly': anomaly_count > 0,
                                'anomaly_count': anomaly_count,
                                'sample_count': len(next(iter(values.values()), [])),
                                'resolution': 'day'
                            }
                            
                            aggregated_data.append(aggregated_reading)
                        
                    elif resolution == 'hour':
                        # Aggregate by hour
                        hours = {}
                        
                        # Group readings by hour
                        for time_key, reading in day_data.items():
                            hour = time_key.split(':')[0]
                            
                            if hour not in hours:
                                hours[hour] = {
                                    'values': {
                                        'voltage': [],
                                        'current': [],
                                        'power': [],
                                        'powerFactor': [],
                                        'frequency': []
                                    },
                                    'anomaly_count': 0
                                }
                            
                            # Add values to the appropriate hour bucket
                            for param in hours[hour]['values'].keys():
                                if param in reading:
                                    try:
                                        hours[hour]['values'][param].append(float(reading[param]))
                                    except (ValueError, TypeError):
                                        # Skip invalid values
                                        pass
                            
                            # Count anomalies
                            if reading.get('is_anomaly', False):
                                hours[hour]['anomaly_count'] += 1
                        
                        # Calculate hourly averages
                        for hour, data in hours.items():
                            values = data['values']
                            
                            if values['voltage']:  # Check if we have data for this hour
                                aggregated_reading = {
                                    'timestamp': f"{year}-{month}-{day}T{hour}:00:00",
                                    'voltage': sum(values['voltage']) / len(values['voltage']) if values['voltage'] else 0,
                                    'current': sum(values['current']) / len(values['current']) if values['current'] else 0,
                                    'power': sum(values['power']) / len(values['power']) if values['power'] else 0,
                                    'power_factor': sum(values['powerFactor']) / len(values['powerFactor']) if values['powerFactor'] else 0,
                                    'frequency': sum(values['frequency']) / len(values['frequency']) if values['frequency'] else 0,
                                    'is_anomaly': data['anomaly_count'] > 0,
                                    'anomaly_count': data['anomaly_count'],
                                    'sample_count': len(next(iter(values.values()), [])),
                                    'resolution': 'hour'
                                }
                                
                                aggregated_data.append(aggregated_reading)
                    else:
                        # For minute resolution, sample the data but keep individual readings
                        # This helps reduce data volume while maintaining granularity
                        sample_rate = max(1, len(day_data) // 1000)  # Aim for ~1000 points per day max
                        times = sorted(day_data.keys())
                        
                        for i, time_key in enumerate(times):
                            if i % sample_rate == 0:  # Sample at the specified rate
                                reading = day_data[time_key]
                                
                                try:
                                    sample_reading = {
                                        'timestamp': f"{year}-{month}-{day}T{time_key}",
                                        'voltage': float(reading.get('voltage', 0)),
                                        'current': float(reading.get('current', 0)),
                                        'power': float(reading.get('power', 0)),
                                        'power_factor': float(reading.get('powerFactor', 0)),
                                        'frequency': float(reading.get('frequency', 0)),
                                        'is_anomaly': reading.get('is_anomaly', False),
                                        'resolution': 'minute'
                                    }
                                    
                                    aggregated_data.append(sample_reading)
                                except (ValueError, TypeError):
                                    # Skip invalid readings
                                    pass
                
                # Move to next day
                current_date += timedelta(days=1)
            
            # Sort by timestamp
            aggregated_data.sort(key=lambda x: x['timestamp'])
            
            return Response(aggregated_data)
            
        except Exception as e:
            import traceback
            traceback.print_exc()
            return Response(
                {"error": f"Failed to fetch aggregated data: {str(e)}"},
                status=status.HTTP_500_INTERNAL_SERVER_ERROR
            )
=======
                {"error": f"Server error: {str(e)}"}, 
                status=status.HTTP_500_INTERNAL_SERVER_ERROR
            )

class FirebaseNodesView(APIView):
    """View for getting available nodes from Firebase."""
    
    class FirebaseNodesView(APIView):
        """View for getting available nodes from Firebase."""
        
        def get(self, request):
            """Get list of available nodes from Firebase."""
            try:
                firebase_service = FirebaseService()
                nodes = firebase_service.get_available_nodes()
                
                # Always return a valid response, even if nodes is None
                if nodes is None:
                    nodes = [
                        'C-1', 'C-2', 'C-3', 'C-4', 'C-5', 'C-6', 'C-7', 'C-8', 'C-9', 
                        'C-11', 'C-13', 'C-14', 'C-15', 'C-16', 'C-17', 'C-18', 'C-19', 'C-20'
                    ]
                
                return Response(nodes)
            except Exception as e:
                # Log the error but return fallback data
                print(f"Error in FirebaseNodesView.get: {str(e)}")
                import traceback
                traceback.print_exc()
                
                # Return fallback nodes on any error
                fallback_nodes = [
                    'C-1', 'C-2', 'C-3', 'C-4', 'C-5', 'C-6', 'C-7', 'C-8', 'C-9', 
                    'C-11', 'C-13', 'C-14', 'C-15', 'C-16', 'C-17', 'C-18', 'C-19', 'C-20'
                ]
                return Response(fallback_nodes)

class FirebaseCompareView(APIView):
    """View for comparing data from multiple nodes."""
    
    def get(self, request):
        """Get data for multiple nodes to compare."""
        firebase_service = FirebaseService()
        
        # Extract query parameters
        nodes_param = request.query_params.get('nodes', '')
        nodes = nodes_param.split(',') if nodes_param else []
        limit = int(request.query_params.get('limit', 20))
        
        if not nodes:
            return Response(
                {"error": "No nodes specified for comparison"}, 
                status=status.HTTP_400_BAD_REQUEST
            )
        
        # Get comparison data from Firebase
        comparison_data = firebase_service.get_comparison_data(nodes, limit)
        
        if comparison_data is None:
            return Response(
                {"error": "Failed to fetch comparison data from Firebase"}, 
                status=status.HTTP_500_INTERNAL_SERVER_ERROR
            )
            
        return Response(comparison_data)
>>>>>>> 17bb1368
<|MERGE_RESOLUTION|>--- conflicted
+++ resolved
@@ -1,40 +1,3 @@
-<<<<<<< HEAD
-from django.shortcuts import render
-from rest_framework import generics, status
-from rest_framework.views import APIView
-from rest_framework.response import Response
-from rest_framework.permissions import IsAuthenticated
-from .models import ElectricalParameter
-from .serializers import ElectricalParameterSerializer
-from .services.firebase_service import FirebaseService
-from .services.anomaly_service import AnomalyDetectionService
-
-class AnomalyDetectionView(APIView):
-    """API endpoint for anomaly detection"""
-    
-    def post(self, request):
-        """Detect anomalies in power readings"""
-        readings = request.data.get('readings', [])
-        thresholds = request.data.get('thresholds', None)
-        
-        if not readings:
-            return Response(
-                {"error": "No readings provided"}, 
-                status=status.HTTP_400_BAD_REQUEST
-            )
-        
-        # Process readings through anomaly detection
-        service = AnomalyDetectionService(thresholds)
-        processed_readings = service.detect_anomalies(readings)
-        
-        # Count anomalies
-        anomaly_count = sum(1 for r in processed_readings if r.get('is_anomaly', False))
-        
-        return Response({
-            'readings': processed_readings,
-            'anomaly_count': anomaly_count,
-        })
-=======
 from django.http import JsonResponse
 from rest_framework.views import APIView
 from rest_framework.response import Response
@@ -43,7 +6,33 @@
 from rest_framework.viewsets import ViewSet
 from rest_framework.decorators import action
 from .services.firebase_service import FirebaseService
->>>>>>> 17bb1368
+from .services.anomaly_service import AnomalyDetectionService
+
+class AnomalyDetectionView(APIView):
+    """API endpoint for anomaly detection"""
+    
+    def post(self, request):
+        """Detect anomalies in power readings"""
+        readings = request.data.get('readings', [])
+        thresholds = request.data.get('thresholds', None)
+        
+        if not readings:
+            return Response(
+                {"error": "No readings provided"}, 
+                status=status.HTTP_400_BAD_REQUEST
+            )
+        
+        # Process readings through anomaly detection
+        service = AnomalyDetectionService(thresholds)
+        processed_readings = service.detect_anomalies(readings)
+        
+        # Count anomalies
+        anomaly_count = sum(1 for r in processed_readings if r.get('is_anomaly', False))
+        
+        return Response({
+            'readings': processed_readings,
+            'anomaly_count': anomaly_count,
+        })
 
 # Option 1: Use ViewSet with @action decorators
 class FirebaseViewSet(ViewSet):
@@ -84,317 +73,6 @@
             
         return Response(nodes)
 
-<<<<<<< HEAD
-class ElectricalParameterDetail(generics.RetrieveUpdateDestroyAPIView):
-    queryset = ElectricalParameter.objects.all()
-    serializer_class = ElectricalParameterSerializer
-    permission_classes = [IsAuthenticated]
-
-# New Firebase-specific views
-class FirebaseDataView(APIView):
-    """API view for accessing Firebase Realtime Database data."""
-    
-    def get(self, request):
-        """Get all power readings from Firebase."""
-        firebase_service = FirebaseService()
-        power_readings = firebase_service.get_power_readings()
-        
-        if power_readings is None:
-            return Response(
-                {"error": "Failed to fetch data from Firebase"}, 
-                status=status.HTTP_500_INTERNAL_SERVER_ERROR
-            )
-            
-        return Response(power_readings)
-        
-    def post(self, request):
-        """Save power reading to both Django DB and Firebase."""
-        serializer = ElectricalParameterSerializer(data=request.data)
-        if serializer.is_valid():
-            # Save to Django DB
-            instance = serializer.save()
-            
-            # Save to Firebase
-            firebase_service = FirebaseService()
-            firebase_success = firebase_service.add_power_reading({
-                'timestamp': instance.timestamp.isoformat(),
-                'voltage': instance.voltage,
-                'current': instance.current,
-                'power': instance.power,
-                'power_factor': instance.power_factor,
-                'frequency': instance.frequency,
-                'is_anomaly': instance.is_anomaly
-            })
-            
-            response_data = serializer.data
-            if not firebase_success:
-                response_data['firebase_warning'] = "Data saved to Django DB but failed to save to Firebase"
-                
-            return Response(response_data, status=status.HTTP_201_CREATED)
-            
-        return Response(serializer.errors, status=status.HTTP_400_BAD_REQUEST)
-
-class AnomalyDetectionView(APIView):
-    """API endpoint for anomaly detection"""
-    
-    def post(self, request):
-        """Detect anomalies in power readings"""
-        readings = request.data.get('readings', [])
-        thresholds = request.data.get('thresholds', None)
-        
-        if not readings:
-            return Response(
-                {"error": "No readings provided"}, 
-                status=status.HTTP_400_BAD_REQUEST
-            )
-        
-        # Process readings through anomaly detection
-        service = AnomalyDetectionService(thresholds)
-        processed_readings = service.detect_anomalies(readings)
-        
-        # Count anomalies
-        anomaly_count = sum(1 for r in processed_readings if r.get('is_anomaly', False))
-        
-        return Response({
-            'readings': processed_readings,
-            'anomaly_count': anomaly_count,
-        })
-
-# Add this new view function
-class AvailableNodesView(APIView):
-    """API endpoint for retrieving available nodes from Firebase"""
-    
-    def get(self, request):
-        """Get list of available node IDs"""
-        try:
-            firebase_service = FirebaseService()
-            db_ref = firebase_service.db_ref
-            
-            # Just get the child nodes (keys) without their data
-            available_nodes = db_ref.get(shallow=True)
-            
-            if available_nodes:
-                # Filter keys that match the pattern 'C-XX'
-                nodes = [
-                    node for node in available_nodes.keys() 
-                    if isinstance(node, str) and node.startswith('C-')
-                ]
-                
-                # Sort nodes numerically
-                nodes.sort(key=lambda x: int(x.split('-')[1]) if x.split('-')[1].isdigit() else float('inf'))
-                
-                return Response({"nodes": nodes})
-            else:
-                return Response({"nodes": []})
-        except Exception as e:
-            return Response(
-                {"error": f"Failed to fetch available nodes: {str(e)}"},
-                status=status.HTTP_500_INTERNAL_SERVER_ERROR
-            )
-
-class NodeDateRangeView(APIView):
-    """API endpoint for retrieving available date range for a specific node"""
-    
-    def get(self, request):
-        """Get min and max dates for a node"""
-        node_id = request.query_params.get('node')
-        
-        if not node_id:
-            return Response(
-                {"error": "Node ID parameter is required"}, 
-                status=status.HTTP_400_BAD_REQUEST
-            )
-        
-        try:
-            firebase_service = FirebaseService()
-            db_ref = firebase_service.db_ref
-            
-            # Reference to the node
-            node_ref = db_ref.child(node_id)
-            
-            # Get all years for this node (shallow to be efficient)
-            years = node_ref.get(shallow=True)
-            
-            if not years:
-                return Response({"min_date": None, "max_date": None})
-            
-            try:
-                # Find min and max years - filter only numeric keys
-                numeric_years = [int(year) for year in years.keys() if year.isdigit()]
-                
-                if not numeric_years:
-                    return Response({"min_date": None, "max_date": None})
-                    
-                min_year = min(numeric_years)
-                max_year = max(numeric_years)
-                
-                # For min year, get min month
-                min_year_ref = node_ref.child(str(min_year))
-                min_year_months = min_year_ref.get(shallow=True) or {}
-                
-                if not min_year_months:
-                    return Response({"min_date": None, "max_date": None})
-                
-                numeric_months = [int(month) for month in min_year_months.keys() if month.isdigit()]
-                if not numeric_months:
-                    return Response({"min_date": None, "max_date": None})
-                    
-                min_month = min(numeric_months)
-                
-                # For min year and min month, get min day
-                min_month_ref = min_year_ref.child(str(min_month).zfill(2))
-                min_month_days = min_month_ref.get(shallow=True) or {}
-                
-                if not min_month_days:
-                    return Response({"min_date": None, "max_date": None})
-                
-                numeric_days = [int(day) for day in min_month_days.keys() if day.isdigit()]
-                if not numeric_days:
-                    return Response({"min_date": None, "max_date": None})
-                    
-                min_day = min(numeric_days)
-                
-                # For max year, get max month
-                max_year_ref = node_ref.child(str(max_year))
-                max_year_months = max_year_ref.get(shallow=True) or {}
-                
-                if not max_year_months:
-                    return Response({"min_date": None, "max_date": None})
-                
-                numeric_months = [int(month) for month in max_year_months.keys() if month.isdigit()]
-                if not numeric_months:
-                    return Response({"min_date": None, "max_date": None})
-                    
-                max_month = max(numeric_months)
-                
-                # For max year and max month, get max day
-                max_month_ref = max_year_ref.child(str(max_month).zfill(2))
-                max_month_days = max_month_ref.get(shallow=True) or {}
-                
-                if not max_month_days:
-                    return Response({"min_date": None, "max_date": None})
-                
-                numeric_days = [int(day) for day in max_month_days.keys() if day.isdigit()]
-                if not numeric_days:
-                    return Response({"min_date": None, "max_date": None})
-                    
-                max_day = max(numeric_days)
-                
-                # Format dates as YYYY-MM-DD
-                min_date = f"{min_year}-{str(min_month).zfill(2)}-{str(min_day).zfill(2)}"
-                max_date = f"{max_year}-{str(max_month).zfill(2)}-{str(max_day).zfill(2)}"
-                
-                return Response({
-                    "min_date": min_date,
-                    "max_date": max_date
-                })
-            except (ValueError, KeyError, TypeError) as e:
-                # Handle specific errors in processing the data structure
-                print(f"Error processing date hierarchy: {e}")
-                return Response({"min_date": None, "max_date": None})
-                
-        except Exception as e:
-            print(f"Failed to fetch date range: {str(e)}")
-            return Response(
-                {"error": f"Failed to fetch date range: {str(e)}"},
-                status=status.HTTP_500_INTERNAL_SERVER_ERROR
-            )
-
-from datetime import datetime, timedelta
-import numpy as np
-
-class TimeSeriesDataView(APIView):
-    """API endpoint for efficient time-series data access"""
-    
-    def get(self, request):
-        """Get time-series data with dynamic resolution"""
-        node_id = request.query_params.get('node')
-        start_date = request.query_params.get('start_date')
-        end_date = request.query_params.get('end_date')
-        max_points = int(request.query_params.get('max_points', 5000))
-        
-        if not all([node_id, start_date, end_date]):
-            return Response(
-                {"error": "Missing parameters"}, 
-                status=status.HTTP_400_BAD_REQUEST
-            )
-        
-        try:
-            firebase_service = FirebaseService()
-            db_ref = firebase_service.db_ref
-            
-            # Convert dates
-            start_dt = datetime.strptime(start_date, "%Y-%m-%d")
-            end_dt = datetime.strptime(end_date, "%Y-%m-%d")
-            
-            # Add one day to include the end date
-            end_dt = end_dt + timedelta(days=1)
-            
-            # Calculate date range
-            date_diff = (end_dt - start_dt).days
-            
-            # Estimate data points (assuming 86400 points per day)
-            estimated_points = date_diff * 86400
-            
-            # Calculate appropriate sampling rate
-            sampling_rate = max(1, estimated_points // max_points)
-            
-            # For very large ranges, use the PAA (Piecewise Aggregate Approximation) approach
-            use_paa = sampling_rate > 60
-            
-            # Initialize storage for results
-            time_series_data = []
-            total_points = 0
-            
-            # Process each day
-            current_date = start_dt
-            while current_date < end_dt:
-                year = current_date.year
-                month = str(current_date.month).zfill(2)
-                day = str(current_date.day).zfill(2)
-                
-                # Fetch data for this day
-                path = f"{node_id}/{year}/{month}/{day}"
-                day_data = db_ref.child(path).get()
-                
-                if day_data:
-                    if use_paa:
-                        # Apply PAA: Group data into windows and calculate statistics
-                        window_size = 3600  # 1 hour in seconds
-                        day_windows = self._apply_paa(day_data, window_size)
-                        time_series_data.extend(day_windows)
-                        total_points += len(day_windows)
-                    else:
-                        # Apply simple sampling: take every Nth reading
-                        sorted_times = sorted(day_data.keys())
-                        sampled_times = sorted_times[::sampling_rate]
-                        
-                        for time_key in sampled_times:
-                            reading = day_data[time_key]
-                            time_series_data.append({
-                                'timestamp': f"{year}-{month}-{day}T{time_key}",
-                                'voltage': float(reading.get('voltage', 0)),
-                                'current': float(reading.get('current', 0)),
-                                'power': float(reading.get('power', 0)),
-                                'power_factor': float(reading.get('powerFactor', 0)),
-                                'frequency': float(reading.get('frequency', 0)),
-                                'is_anomaly': reading.get('is_anomaly', False)
-                            })
-                            total_points += 1
-                
-                current_date += timedelta(days=1)
-            
-            return Response({
-                'time_series': time_series_data,
-                'meta': {
-                    'original_range_days': date_diff,
-                    'sampling_rate': sampling_rate,
-                    'points_returned': total_points,
-                    'approximation_method': 'PAA' if use_paa else 'uniform_sampling'
-                }
-            })
-        
-=======
     @action(detail=False, methods=['get'], url_path='compare')
     def compare_nodes(self, request):
         """Get data for multiple nodes to compare."""
@@ -491,297 +169,43 @@
                 
             print(f"API response: {len(power_readings)} readings")
             return Response(power_readings)
->>>>>>> 17bb1368
         except Exception as e:
             import traceback
             traceback.print_exc()
             return Response(
-<<<<<<< HEAD
-                {"error": f"Failed to fetch time-series data: {str(e)}"},
-                status=status.HTTP_500_INTERNAL_SERVER_ERROR
-            )
-    
-    def _apply_paa(self, day_data, window_size=3600):
-        """Apply Piecewise Aggregate Approximation to reduce data volume"""
-        # Group readings by hour (or other window)
-        windows = {}
-        
-        for time_key, reading in day_data.items():
-            # Extract hour from timestamp
-            hour = time_key.split(':')[0]
-            
-            if hour not in windows:
-                windows[hour] = {
-                    'voltage': [],
-                    'current': [],
-                    'power': [],
-                    'power_factor': [],
-                    'frequency': [],
-                    'anomalies': 0
-                }
-            
-            # Add values to appropriate hour bucket
-            windows[hour]['voltage'].append(float(reading.get('voltage', 0)))
-            windows[hour]['current'].append(float(reading.get('current', 0)))
-            windows[hour]['power'].append(float(reading.get('power', 0)))
-            windows[hour]['power_factor'].append(float(reading.get('powerFactor', 0)))
-            windows[hour]['frequency'].append(float(reading.get('frequency', 0)))
-            
-            if reading.get('is_anomaly', False):
-                windows[hour]['anomalies'] += 1
-        
-        # Calculate statistics for each window
-        result = []
-        for hour, data in windows.items():
-            # Calculate min, max, avg, std for each metric
-            stats = {}
-            for metric in ['voltage', 'current', 'power', 'power_factor', 'frequency']:
-                values = data[metric]
-                if values:
-                    stats[f"{metric}_min"] = min(values)
-                    stats[f"{metric}_max"] = max(values)
-                    stats[f"{metric}_avg"] = sum(values) / len(values)
-                    stats[f"{metric}_std"] = np.std(values) if len(values) > 1 else 0
-            
-            # Add window metadata
-            result.append({
-                'window_hour': hour,
-                'reading_count': len(data['voltage']),
-                'anomaly_count': data['anomalies'],
-                'has_anomalies': data['anomalies'] > 0,
-                **stats
-            })
-        
-        return result
-
-class AggregatedNodeDataView(APIView):
-    """API endpoint for retrieving aggregated node data"""
-    
-    def get(self, request):
-        """Get aggregated data for a node within a date range"""
-        node_id = request.query_params.get('node')
-        start_date = request.query_params.get('start_date')
-        end_date = request.query_params.get('end_date')
-        resolution = request.query_params.get('resolution', 'auto')  # 'auto', 'minute', 'hour', 'day'
-        
-        if not all([node_id, start_date, end_date]):
-            return Response(
-                {"error": "Missing parameters"}, 
-                status=status.HTTP_400_BAD_REQUEST
-            )
-            
+                {"error": f"Server error: {str(e)}"}, 
+                status=status.HTTP_500_INTERNAL_SERVER_ERROR
+            )
+
+class FirebaseNodesView(APIView):
+    """View for getting available nodes from Firebase."""
+    
+    def get(self, request):
+        """Get list of available nodes from Firebase."""
         try:
             firebase_service = FirebaseService()
-            db_ref = firebase_service.db_ref
-            
-            # Convert date strings to datetime objects
-            start_dt = datetime.strptime(start_date, "%Y-%m-%d")
-            end_dt = datetime.strptime(end_date, "%Y-%m-%d")
-            
-            # Calculate date difference
-            date_diff = (end_dt - start_dt).days + 1  # Include both start and end days
-            
-            # Automatically adjust resolution based on date range if set to auto
-            if resolution == 'auto':
-                if date_diff > 30:
-                    resolution = 'day'  # Use daily aggregation for ranges > 30 days
-                elif date_diff > 7:
-                    resolution = 'hour'  # Use hourly aggregation for ranges > 7 days
-                else:
-                    resolution = 'minute'  # Use minute resolution for shorter ranges
-            
-            print(f"Using {resolution} resolution for date range of {date_diff} days")
-            
-            # Initialize aggregated data array
-            aggregated_data = []
-            
-            # For each day in the date range
-            current_date = start_dt
-            while current_date <= end_dt:
-                year = current_date.year
-                month = str(current_date.month).zfill(2)
-                day = str(current_date.day).zfill(2)
-                
-                # Path to this day's data
-                path = f"{node_id}/{year}/{month}/{day}"
-                day_data = db_ref.child(path).get()
-                
-                if day_data:
-                    # Process data based on resolution
-                    if resolution == 'day':
-                        # Aggregate to one data point per day
-                        values = {
-                            'voltage': [],
-                            'current': [],
-                            'power': [],
-                            'powerFactor': [],
-                            'frequency': []
-                        }
-                        
-                        anomaly_count = 0
-                        
-                        # Collect all values for the day
-                        for time_key, reading in day_data.items():
-                            for param in values.keys():
-                                if param in reading:
-                                    try:
-                                        values[param].append(float(reading[param]))
-                                    except (ValueError, TypeError):
-                                        # Skip invalid values
-                                        pass
-                            
-                            # Count anomalies
-                            if reading.get('is_anomaly', False):
-                                anomaly_count += 1
-                        
-                        # Calculate averages
-                        if values['voltage']:  # Check if we have any data
-                            aggregated_reading = {
-                                'timestamp': f"{year}-{month}-{day}T00:00:00",
-                                'voltage': sum(values['voltage']) / len(values['voltage']) if values['voltage'] else 0,
-                                'current': sum(values['current']) / len(values['current']) if values['current'] else 0,
-                                'power': sum(values['power']) / len(values['power']) if values['power'] else 0,
-                                'power_factor': sum(values['powerFactor']) / len(values['powerFactor']) if values['powerFactor'] else 0,
-                                'frequency': sum(values['frequency']) / len(values['frequency']) if values['frequency'] else 0,
-                                'is_anomaly': anomaly_count > 0,
-                                'anomaly_count': anomaly_count,
-                                'sample_count': len(next(iter(values.values()), [])),
-                                'resolution': 'day'
-                            }
-                            
-                            aggregated_data.append(aggregated_reading)
-                        
-                    elif resolution == 'hour':
-                        # Aggregate by hour
-                        hours = {}
-                        
-                        # Group readings by hour
-                        for time_key, reading in day_data.items():
-                            hour = time_key.split(':')[0]
-                            
-                            if hour not in hours:
-                                hours[hour] = {
-                                    'values': {
-                                        'voltage': [],
-                                        'current': [],
-                                        'power': [],
-                                        'powerFactor': [],
-                                        'frequency': []
-                                    },
-                                    'anomaly_count': 0
-                                }
-                            
-                            # Add values to the appropriate hour bucket
-                            for param in hours[hour]['values'].keys():
-                                if param in reading:
-                                    try:
-                                        hours[hour]['values'][param].append(float(reading[param]))
-                                    except (ValueError, TypeError):
-                                        # Skip invalid values
-                                        pass
-                            
-                            # Count anomalies
-                            if reading.get('is_anomaly', False):
-                                hours[hour]['anomaly_count'] += 1
-                        
-                        # Calculate hourly averages
-                        for hour, data in hours.items():
-                            values = data['values']
-                            
-                            if values['voltage']:  # Check if we have data for this hour
-                                aggregated_reading = {
-                                    'timestamp': f"{year}-{month}-{day}T{hour}:00:00",
-                                    'voltage': sum(values['voltage']) / len(values['voltage']) if values['voltage'] else 0,
-                                    'current': sum(values['current']) / len(values['current']) if values['current'] else 0,
-                                    'power': sum(values['power']) / len(values['power']) if values['power'] else 0,
-                                    'power_factor': sum(values['powerFactor']) / len(values['powerFactor']) if values['powerFactor'] else 0,
-                                    'frequency': sum(values['frequency']) / len(values['frequency']) if values['frequency'] else 0,
-                                    'is_anomaly': data['anomaly_count'] > 0,
-                                    'anomaly_count': data['anomaly_count'],
-                                    'sample_count': len(next(iter(values.values()), [])),
-                                    'resolution': 'hour'
-                                }
-                                
-                                aggregated_data.append(aggregated_reading)
-                    else:
-                        # For minute resolution, sample the data but keep individual readings
-                        # This helps reduce data volume while maintaining granularity
-                        sample_rate = max(1, len(day_data) // 1000)  # Aim for ~1000 points per day max
-                        times = sorted(day_data.keys())
-                        
-                        for i, time_key in enumerate(times):
-                            if i % sample_rate == 0:  # Sample at the specified rate
-                                reading = day_data[time_key]
-                                
-                                try:
-                                    sample_reading = {
-                                        'timestamp': f"{year}-{month}-{day}T{time_key}",
-                                        'voltage': float(reading.get('voltage', 0)),
-                                        'current': float(reading.get('current', 0)),
-                                        'power': float(reading.get('power', 0)),
-                                        'power_factor': float(reading.get('powerFactor', 0)),
-                                        'frequency': float(reading.get('frequency', 0)),
-                                        'is_anomaly': reading.get('is_anomaly', False),
-                                        'resolution': 'minute'
-                                    }
-                                    
-                                    aggregated_data.append(sample_reading)
-                                except (ValueError, TypeError):
-                                    # Skip invalid readings
-                                    pass
-                
-                # Move to next day
-                current_date += timedelta(days=1)
-            
-            # Sort by timestamp
-            aggregated_data.sort(key=lambda x: x['timestamp'])
-            
-            return Response(aggregated_data)
-            
-        except Exception as e:
-            import traceback
-            traceback.print_exc()
-            return Response(
-                {"error": f"Failed to fetch aggregated data: {str(e)}"},
-                status=status.HTTP_500_INTERNAL_SERVER_ERROR
-            )
-=======
-                {"error": f"Server error: {str(e)}"}, 
-                status=status.HTTP_500_INTERNAL_SERVER_ERROR
-            )
-
-class FirebaseNodesView(APIView):
-    """View for getting available nodes from Firebase."""
-    
-    class FirebaseNodesView(APIView):
-        """View for getting available nodes from Firebase."""
-        
-        def get(self, request):
-            """Get list of available nodes from Firebase."""
-            try:
-                firebase_service = FirebaseService()
-                nodes = firebase_service.get_available_nodes()
-                
-                # Always return a valid response, even if nodes is None
-                if nodes is None:
-                    nodes = [
-                        'C-1', 'C-2', 'C-3', 'C-4', 'C-5', 'C-6', 'C-7', 'C-8', 'C-9', 
-                        'C-11', 'C-13', 'C-14', 'C-15', 'C-16', 'C-17', 'C-18', 'C-19', 'C-20'
-                    ]
-                
-                return Response(nodes)
-            except Exception as e:
-                # Log the error but return fallback data
-                print(f"Error in FirebaseNodesView.get: {str(e)}")
-                import traceback
-                traceback.print_exc()
-                
-                # Return fallback nodes on any error
-                fallback_nodes = [
+            nodes = firebase_service.get_available_nodes()
+            
+            # Always return a valid response, even if nodes is None
+            if nodes is None:
+                nodes = [
                     'C-1', 'C-2', 'C-3', 'C-4', 'C-5', 'C-6', 'C-7', 'C-8', 'C-9', 
                     'C-11', 'C-13', 'C-14', 'C-15', 'C-16', 'C-17', 'C-18', 'C-19', 'C-20'
                 ]
-                return Response(fallback_nodes)
+            
+            return Response(nodes)
+        except Exception as e:
+            # Log the error but return fallback data
+            print(f"Error in FirebaseNodesView.get: {str(e)}")
+            import traceback
+            traceback.print_exc()
+            
+            # Return fallback nodes on any error
+            fallback_nodes = [
+                'C-1', 'C-2', 'C-3', 'C-4', 'C-5', 'C-6', 'C-7', 'C-8', 'C-9', 
+                'C-11', 'C-13', 'C-14', 'C-15', 'C-16', 'C-17', 'C-18', 'C-19', 'C-20'
+            ]
+            return Response(fallback_nodes)
 
 class FirebaseCompareView(APIView):
     """View for comparing data from multiple nodes."""
@@ -811,4 +235,142 @@
             )
             
         return Response(comparison_data)
->>>>>>> 17bb1368
+
+class AvailableNodesView(APIView):
+    """API endpoint for retrieving available nodes from Firebase"""
+    
+    def get(self, request):
+        """Get list of available node IDs"""
+        try:
+            firebase_service = FirebaseService()
+            db_ref = firebase_service.db_ref
+            
+            # Just get the child nodes (keys) without their data
+            available_nodes = db_ref.get(shallow=True)
+            
+            if available_nodes:
+                # Filter keys that match the pattern 'C-XX'
+                nodes = [
+                    node for node in available_nodes.keys() 
+                    if isinstance(node, str) and node.startswith('C-')
+                ]
+                
+                # Sort nodes numerically
+                nodes.sort(key=lambda x: int(x.split('-')[1]) if x.split('-')[1].isdigit() else float('inf'))
+                
+                return Response({"nodes": nodes})
+            else:
+                return Response({"nodes": []})
+        except Exception as e:
+            return Response(
+                {"error": f"Failed to fetch available nodes: {str(e)}"},
+                status=status.HTTP_500_INTERNAL_SERVER_ERROR
+            )
+
+class NodeDateRangeView(APIView):
+    """API endpoint for retrieving available date range for a specific node"""
+    
+    def get(self, request):
+        """Get min and max dates for a node"""
+        node_id = request.query_params.get('node')
+        
+        if not node_id:
+            return Response(
+                {"error": "Node ID parameter is required"}, 
+                status=status.HTTP_400_BAD_REQUEST
+            )
+        
+        try:
+            firebase_service = FirebaseService()
+            db_ref = firebase_service.db_ref
+            
+            # Reference to the node
+            node_ref = db_ref.child(node_id)
+            
+            # Get all years for this node (shallow to be efficient)
+            years = node_ref.get(shallow=True)
+            
+            if not years:
+                return Response({"min_date": None, "max_date": None})
+            
+            try:
+                # Find min and max years - filter only numeric keys
+                numeric_years = [int(year) for year in years.keys() if year.isdigit()]
+                
+                if not numeric_years:
+                    return Response({"min_date": None, "max_date": None})
+                    
+                min_year = min(numeric_years)
+                max_year = max(numeric_years)
+                
+                # For min year, get min month
+                min_year_ref = node_ref.child(str(min_year))
+                min_year_months = min_year_ref.get(shallow=True) or {}
+                
+                if not min_year_months:
+                    return Response({"min_date": None, "max_date": None})
+                
+                numeric_months = [int(month) for month in min_year_months.keys() if month.isdigit()]
+                if not numeric_months:
+                    return Response({"min_date": None, "max_date": None})
+                    
+                min_month = min(numeric_months)
+                
+                # For min year and min month, get min day
+                min_month_ref = min_year_ref.child(str(min_month).zfill(2))
+                min_month_days = min_month_ref.get(shallow=True) or {}
+                
+                if not min_month_days:
+                    return Response({"min_date": None, "max_date": None})
+                
+                numeric_days = [int(day) for day in min_month_days.keys() if day.isdigit()]
+                if not numeric_days:
+                    return Response({"min_date": None, "max_date": None})
+                    
+                min_day = min(numeric_days)
+                
+                # For max year, get max month
+                max_year_ref = node_ref.child(str(max_year))
+                max_year_months = max_year_ref.get(shallow=True) or {}
+                
+                if not max_year_months:
+                    return Response({"min_date": None, "max_date": None})
+                
+                numeric_months = [int(month) for month in max_year_months.keys() if month.isdigit()]
+                if not numeric_months:
+                    return Response({"min_date": None, "max_date": None})
+                    
+                max_month = max(numeric_months)
+                
+                # For max year and max month, get max day
+                max_month_ref = max_year_ref.child(str(max_month).zfill(2))
+                max_month_days = max_month_ref.get(shallow=True) or {}
+                
+                if not max_month_days:
+                    return Response({"min_date": None, "max_date": None})
+                
+                numeric_days = [int(day) for day in max_month_days.keys() if day.isdigit()]
+                if not numeric_days:
+                    return Response({"min_date": None, "max_date": None})
+                    
+                max_day = max(numeric_days)
+                
+                # Format dates as YYYY-MM-DD
+                min_date = f"{min_year}-{str(min_month).zfill(2)}-{str(min_day).zfill(2)}"
+                max_date = f"{max_year}-{str(max_month).zfill(2)}-{str(max_day).zfill(2)}"
+                
+                return Response({
+                    "min_date": min_date,
+                    "max_date": max_date
+                })
+            except (ValueError, KeyError, TypeError) as e:
+                # Handle specific errors in processing the data structure
+                print(f"Error processing date hierarchy: {e}")
+                return Response({"min_date": None, "max_date": None})
+                
+        except Exception as e:
+            print(f"Failed to fetch date range: {str(e)}")
+            return Response(
+                {"error": f"Failed to fetch date range: {str(e)}"},
+                status=status.HTTP_500_INTERNAL_SERVER_ERROR
+            )