import os
import firebase_admin
from firebase_admin import credentials, db
<<<<<<< HEAD
=======
from datetime import datetime, timedelta  # Add this import
>>>>>>> 17bb1368

class FirebaseService:
    _instance = None  # Singleton instance

    def __new__(cls):
        """Ensures only one instance of FirebaseService exists."""
        if cls._instance is None:
            cls._instance = super(FirebaseService, cls).__new__(cls)
            cls._instance.initialize()
        return cls._instance

    def initialize(self):
        """Initialize Firebase."""
        BASE_DIR = os.path.dirname(os.path.dirname(os.path.abspath(__file__)))
        # Should be (looking at your workspace files)
        FIREBASE_CRED_PATH = os.path.join(BASE_DIR, 'firebase', 'firebase.json')
        
        if not firebase_admin._apps:
            cred = credentials.Certificate(FIREBASE_CRED_PATH)
            firebase_admin.initialize_app(cred, {
                'databaseURL': 'https://powerquality-d9f8e-default-rtdb.asia-southeast1.firebasedatabase.app/'
            })
        
        self.db_ref = db.reference('/')

    def get_power_readings(self):
        """Fetch all power readings from the Realtime Database."""
        try:
            power_data = self.db_ref.child('power_readings').get()
            return power_data
        except Exception as e:
            print(f"Error fetching power readings: {e}")
            return None
<<<<<<< HEAD

    def add_power_reading(self, reading_data):
        """Add a new power reading to the Realtime Database."""
        try:
            self.db_ref.child('power_readings').push(reading_data)
            return True
        except Exception as e:
            print(f"Error adding power reading: {e}")
            return False

# class AggregatedNodeDataView(APIView):
#     """API endpoint for retrieving aggregated node data"""
    
#     def get(self, request):
#         """Get aggregated data for a node within a date range"""
#         node_id = request.query_params.get('node')
#         start_date = request.query_params.get('start_date')
#         end_date = request.query_params.get('end_date')
#         resolution = request.query_params.get('resolution', 'hour')  # 'minute', 'hour', 'day'
        
#         if not all([node_id, start_date, end_date]):
#             return Response(
#                 {"error": "Missing parameters"}, 
#                 status=status.HTTP_400_BAD_REQUEST
#             )
            
#         try:
#             firebase_service = FirebaseService()
#             db_ref = firebase_service.db_ref
            
#             # Convert date strings to datetime objects
#             start_dt = datetime.strptime(start_date, "%Y-%m-%d")
#             end_dt = datetime.strptime(end_date, "%Y-%m-%d")
            
#             # Calculate date difference
#             date_diff = (end_dt - start_dt).days
            
#             # Automatically adjust resolution based on date range
#             if date_diff > 30:
#                 resolution = 'day'  # Use daily aggregation for ranges > 30 days
#             elif date_diff > 7:
#                 resolution = 'hour'  # Use hourly aggregation for ranges > 7 days
                
#             # Fetch and aggregate data
#             aggregated_data = firebase_service.get_aggregated_readings(
#                 node_id, start_date, end_date, resolution
#             )
            
#             return Response(aggregated_data)
            
#         except Exception as e:
#             return Response(
#                 {"error": f"Failed to fetch aggregated data: {str(e)}"},
#                 status=status.HTTP_500_INTERNAL_SERVER_ERROR
#             )
=======

    def add_power_reading(self, reading_data):
        """Add a new power reading to the Realtime Database."""
        try:
            self.db_ref.child('power_readings').push(reading_data)
            return True
        except Exception as e:
            print(f"Error adding power reading: {e}")
            return False
        
    # Add these methods to your FirebaseService class

    def get_power_readings(self, node=None, limit=50, start_date=None, end_date=None,
                       voltage_min=None, voltage_max=None, current_min=None, current_max=None,
                       power_min=None, power_max=None, power_factor_min=None, power_factor_max=None,
                       frequency_min=None, frequency_max=None, anomaly_only=None):
        """Fetch power readings from Firebase with extensive filtering."""
        try:
            if node:
                print(f"Fetching readings for node: {node}, limit: {limit}, date range: {start_date} to {end_date}")
                print(f"Additional filters - voltage: {voltage_min}-{voltage_max}, current: {current_min}-{current_max}, " +
                    f"power: {power_min}-{power_max}, pf: {power_factor_min}-{power_factor_max}, " +
                    f"freq: {frequency_min}-{frequency_max}, anomaly_only: {anomaly_only}")
                
                # Try multiple days if date range is not specified
                all_readings = []
                processed_readings = []
                
                # Define potential date paths to check
                date_paths = []
                
                # If date range is specified, use those dates
                if start_date and end_date:
                    try:
                        # Parse the dates
                        start = datetime.strptime(start_date, '%Y-%m-%d')
                        end = datetime.strptime(end_date, '%Y-%m-%d')
                        
                        # Generate dates between start and end
                        current_date = start
                        while current_date <= end:
                            date_paths.append({
                                'year': current_date.strftime('%Y'),
                                'month': current_date.strftime('%m'),
                                'day': current_date.strftime('%d')
                            })
                            current_date += timedelta(days=1)
                        
                        print(f"Generated {len(date_paths)} date paths from date range")
                    except Exception as e:
                        print(f"Error parsing date range: {e}")
                        # Fall back to default dates
                        date_paths = [
                            {'year': '2025', 'month': '03', 'day': '10'}
                        ]
                else:
                    # Default: try several date paths if no date range specified
                    date_paths = [
                        {'year': '2025', 'month': '03', 'day': '10'},  # Original hardcoded date
                        {'year': '2025', 'month': '03', 'day': '11'},  # Try one day later
                        {'year': '2025', 'month': '03', 'day': '09'},  # Try one day earlier
                        {'year': '2025', 'month': '03', 'day': '08'},  # Try two days earlier
                    ]
                    
                    # Also try current year dates
                    today = datetime.now()
                    for i in range(5):  # Try today and 4 days before
                        day_to_check = today - timedelta(days=i)
                        date_paths.append({
                            'year': day_to_check.strftime('%Y'),
                            'month': day_to_check.strftime('%m'),
                            'day': day_to_check.strftime('%d')
                        })
                
                # Try each date path until we get enough readings or run out of paths
                readings_found = 0
                for date_info in date_paths:
                    if readings_found >= limit:
                        break
                        
                    try:
                        # Construct path for this date
                        path = f"{node}/{date_info['year']}/{date_info['month']}/{date_info['day']}"
                        print(f"Checking Firebase path: {path}")
                        
                        # Query Firebase with remaining limit
                        remaining_limit = limit * 2  # Get more than we need for filtering
                        readings_ref = self.db_ref.child(path).order_by_key().limit_to_first(remaining_limit)
                        readings_data = readings_ref.get()
                        
                        if readings_data:
                            print(f"Found {len(readings_data)} raw readings at {path}")
                            
                            # Process data for this date
                            for time, reading in readings_data.items():
                                try:
                                    # Skip processing if not a dict (common in Firebase)
                                    if not isinstance(reading, dict):
                                        continue
                                        
                                    # Create a processed reading object
                                    processed_reading = {
                                        'id': f"{node}-{date_info['year']}-{date_info['month']}-{date_info['day']}-{time}",
                                        'deviceId': node,
                                        'timestamp': f"{date_info['year']}-{date_info['month']}-{date_info['day']}T{time}",
                                        'voltage': float(reading.get('voltage', 0)),
                                        'current': float(reading.get('current', 0)),
                                        'power': float(reading.get('power', 0)),
                                        'power_factor': float(reading.get('powerFactor', 0)),
                                        'frequency': float(reading.get('frequency', 0)),
                                        'is_anomaly': bool(reading.get('is_anomaly', False)),
                                        'location': reading.get('location', f"BD-{node[2:]}")
                                    }
                                    
                                    # Apply all the filters here on the backend
                                    # Voltage filter
                                    if voltage_min and processed_reading['voltage'] < float(voltage_min):
                                        continue
                                    if voltage_max and processed_reading['voltage'] > float(voltage_max):
                                        continue
                                    
                                    # Current filter
                                    if current_min and processed_reading['current'] < float(current_min):
                                        continue
                                    if current_max and processed_reading['current'] > float(current_max):
                                        continue
                                    
                                    # Power filter
                                    if power_min and processed_reading['power'] < float(power_min):
                                        continue
                                    if power_max and processed_reading['power'] > float(power_max):
                                        continue
                                    
                                    # Power factor filter
                                    if power_factor_min and processed_reading['power_factor'] < float(power_factor_min):
                                        continue
                                    if power_factor_max and processed_reading['power_factor'] > float(power_factor_max):
                                        continue
                                    
                                    # Frequency filter
                                    if frequency_min and processed_reading['frequency'] < float(frequency_min):
                                        continue
                                    if frequency_max and processed_reading['frequency'] > float(frequency_max):
                                        continue
                                    
                                    # Anomaly filter
                                    if anomaly_only and not processed_reading['is_anomaly']:
                                        continue
                                    
                                    # If it passed all filters, add to filtered readings
                                    processed_readings.append(processed_reading)
                                    readings_found += 1
                                    
                                    # If we've reached our limit after filtering, stop
                                    if readings_found >= limit:
                                        break
                                        
                                except Exception as e:
                                    print(f"Error processing reading at {path}/{time}: {e}")
                            
                        else:
                            print(f"No readings found at path {path}")
                            
                    except Exception as e:
                        print(f"Error checking path {path}: {e}")
                
                # If we found any filtered readings, return them
                if processed_readings:
                    print(f"Returning {len(processed_readings)} filtered readings for node {node}")
                    return processed_readings
                else:
                    print(f"No readings match filters for node {node}")
                    return []
                    
            else:
                # Handle case without a specific node
                print("No node specified for power readings query")
                return []
                    
        except Exception as e:
            print(f"Error fetching power readings: {e}")
            import traceback
            traceback.print_exc()
            return 
    
    def get_available_nodes(self):
        """Get list of available nodes from Firebase."""
        try:
            print("Attempting to fetch available nodes from Firebase...")
            # First try the simplest approach - get all top-level keys
            root_data = self.db_ref.get()
            
            if not root_data:
                print("No data found in Firebase root reference")
                # Return fallback nodes if no data is found
                fallback_nodes = [
                    'C-1', 'C-2', 'C-3', 'C-4', 'C-5', 'C-6', 'C-7', 'C-8', 'C-9', 
                    'C-11', 'C-13', 'C-14', 'C-15', 'C-16', 'C-17', 'C-18', 'C-19', 'C-20'
                ]
                print(f"Using fallback nodes: {fallback_nodes}")
                return fallback_nodes
            
            # Filter for keys that look like node IDs (e.g., 'C-1', 'C-2', etc.)
            valid_nodes = [key for key in root_data.keys() if key.startswith('C-')]
            valid_nodes.sort()  # Sort for consistent display
            
            if valid_nodes:
                print(f"Found {len(valid_nodes)} nodes in Firebase: {valid_nodes}")
                return valid_nodes
            else:
                # Return fallback if no valid node patterns found
                fallback_nodes = [
                    'C-1', 'C-2', 'C-3', 'C-4', 'C-5', 'C-6', 'C-7', 'C-8', 'C-9', 
                    'C-11', 'C-13', 'C-14', 'C-15', 'C-16', 'C-17', 'C-18', 'C-19', 'C-20'
                ]
                print(f"No valid nodes found. Using fallback nodes: {fallback_nodes}")
                return fallback_nodes
                
        except Exception as e:
            print(f"Error fetching available nodes: {str(e)}")
            import traceback
            traceback.print_exc()
            
            # Always return fallback nodes on error
            fallback_nodes = [
                'C-1', 'C-2', 'C-3', 'C-4', 'C-5', 'C-6', 'C-7', 'C-8', 'C-9', 
                'C-11', 'C-13', 'C-14', 'C-15', 'C-16', 'C-17', 'C-18', 'C-19', 'C-20'
            ]
            print(f"Error occurred. Using fallback nodes: {fallback_nodes}")
            return fallback_nodes

    def get_comparison_data(self, nodes, limit=20):
        """Get data for multiple nodes to compare."""
        try:
            all_readings = []
            
            # Default date path
            default_date = {
                'year': '2025',
                'month': '03',
                'day': '10'
            }
            
            # Fetch data for each node
            for node in nodes:
                path = f"{node}/{default_date['year']}/{default_date['month']}/{default_date['day']}"
                readings_ref = self.db_ref.child(path).order_by_key().limit_to_first(limit)
                readings_data = readings_ref.get()
                
                if not readings_data:
                    continue
                
                # Process data for this node
                for time, reading in readings_data.items():
                    all_readings.append({
                        'id': f"{node}-{default_date['year']}-{default_date['month']}-{default_date['day']}-{time}",
                        'deviceId': node,
                        'timestamp': f"{default_date['year']}-{default_date['month']}-{default_date['day']}T{time}",
                        'voltage': reading.get('voltage', 0),
                        'current': reading.get('current', 0),
                        'power': reading.get('power', 0),
                        'power_factor': reading.get('powerFactor', 0),
                        'frequency': reading.get('frequency', 0),
                        'is_anomaly': bool(reading.get('is_anomaly', False)),
                        'location': f"BD-{node[2:]}"
                    })
            
            return all_readings
        except Exception as e:
            print(f"Error fetching comparison data: {e}")
            return None
>>>>>>> 17bb1368
<|MERGE_RESOLUTION|>--- conflicted
+++ resolved
@@ -1,10 +1,7 @@
 import os
 import firebase_admin
 from firebase_admin import credentials, db
-<<<<<<< HEAD
-=======
-from datetime import datetime, timedelta  # Add this import
->>>>>>> 17bb1368
+from datetime import datetime, timedelta
 
 class FirebaseService:
     _instance = None  # Singleton instance
@@ -19,7 +16,6 @@
     def initialize(self):
         """Initialize Firebase."""
         BASE_DIR = os.path.dirname(os.path.dirname(os.path.abspath(__file__)))
-        # Should be (looking at your workspace files)
         FIREBASE_CRED_PATH = os.path.join(BASE_DIR, 'firebase', 'firebase.json')
         
         if not firebase_admin._apps:
@@ -38,7 +34,6 @@
         except Exception as e:
             print(f"Error fetching power readings: {e}")
             return None
-<<<<<<< HEAD
 
     def add_power_reading(self, reading_data):
         """Add a new power reading to the Realtime Database."""
@@ -49,68 +44,11 @@
             print(f"Error adding power reading: {e}")
             return False
 
-# class AggregatedNodeDataView(APIView):
-#     """API endpoint for retrieving aggregated node data"""
-    
-#     def get(self, request):
-#         """Get aggregated data for a node within a date range"""
-#         node_id = request.query_params.get('node')
-#         start_date = request.query_params.get('start_date')
-#         end_date = request.query_params.get('end_date')
-#         resolution = request.query_params.get('resolution', 'hour')  # 'minute', 'hour', 'day'
-        
-#         if not all([node_id, start_date, end_date]):
-#             return Response(
-#                 {"error": "Missing parameters"}, 
-#                 status=status.HTTP_400_BAD_REQUEST
-#             )
-            
-#         try:
-#             firebase_service = FirebaseService()
-#             db_ref = firebase_service.db_ref
-            
-#             # Convert date strings to datetime objects
-#             start_dt = datetime.strptime(start_date, "%Y-%m-%d")
-#             end_dt = datetime.strptime(end_date, "%Y-%m-%d")
-            
-#             # Calculate date difference
-#             date_diff = (end_dt - start_dt).days
-            
-#             # Automatically adjust resolution based on date range
-#             if date_diff > 30:
-#                 resolution = 'day'  # Use daily aggregation for ranges > 30 days
-#             elif date_diff > 7:
-#                 resolution = 'hour'  # Use hourly aggregation for ranges > 7 days
-                
-#             # Fetch and aggregate data
-#             aggregated_data = firebase_service.get_aggregated_readings(
-#                 node_id, start_date, end_date, resolution
-#             )
-            
-#             return Response(aggregated_data)
-            
-#         except Exception as e:
-#             return Response(
-#                 {"error": f"Failed to fetch aggregated data: {str(e)}"},
-#                 status=status.HTTP_500_INTERNAL_SERVER_ERROR
-#             )
-=======
-
-    def add_power_reading(self, reading_data):
-        """Add a new power reading to the Realtime Database."""
-        try:
-            self.db_ref.child('power_readings').push(reading_data)
-            return True
-        except Exception as e:
-            print(f"Error adding power reading: {e}")
-            return False
-        
-    # Add these methods to your FirebaseService class
-
+    # Enhanced methods from updated branch
     def get_power_readings(self, node=None, limit=50, start_date=None, end_date=None,
-                       voltage_min=None, voltage_max=None, current_min=None, current_max=None,
-                       power_min=None, power_max=None, power_factor_min=None, power_factor_max=None,
-                       frequency_min=None, frequency_max=None, anomaly_only=None):
+                      voltage_min=None, voltage_max=None, current_min=None, current_max=None,
+                      power_min=None, power_max=None, power_factor_min=None, power_factor_max=None,
+                      frequency_min=None, frequency_max=None, anomaly_only=None):
         """Fetch power readings from Firebase with extensive filtering."""
         try:
             if node:
@@ -199,6 +137,7 @@
                                     processed_reading = {
                                         'id': f"{node}-{date_info['year']}-{date_info['month']}-{date_info['day']}-{time}",
                                         'deviceId': node,
+                                        'node': node,
                                         'timestamp': f"{date_info['year']}-{date_info['month']}-{date_info['day']}T{time}",
                                         'voltage': float(reading.get('voltage', 0)),
                                         'current': float(reading.get('current', 0)),
@@ -278,8 +217,8 @@
             print(f"Error fetching power readings: {e}")
             import traceback
             traceback.print_exc()
-            return 
-    
+            return None
+
     def get_available_nodes(self):
         """Get list of available nodes from Firebase."""
         try:
@@ -329,41 +268,27 @@
     def get_comparison_data(self, nodes, limit=20):
         """Get data for multiple nodes to compare."""
         try:
-            all_readings = []
-            
-            # Default date path
-            default_date = {
-                'year': '2025',
-                'month': '03',
-                'day': '10'
-            }
-            
-            # Fetch data for each node
+            if not nodes:
+                return []
+                
+            all_nodes_data = []
             for node in nodes:
-                path = f"{node}/{default_date['year']}/{default_date['month']}/{default_date['day']}"
-                readings_ref = self.db_ref.child(path).order_by_key().limit_to_first(limit)
-                readings_data = readings_ref.get()
-                
-                if not readings_data:
-                    continue
-                
-                # Process data for this node
-                for time, reading in readings_data.items():
-                    all_readings.append({
-                        'id': f"{node}-{default_date['year']}-{default_date['month']}-{default_date['day']}-{time}",
-                        'deviceId': node,
-                        'timestamp': f"{default_date['year']}-{default_date['month']}-{default_date['day']}T{time}",
-                        'voltage': reading.get('voltage', 0),
-                        'current': reading.get('current', 0),
-                        'power': reading.get('power', 0),
-                        'power_factor': reading.get('powerFactor', 0),
-                        'frequency': reading.get('frequency', 0),
-                        'is_anomaly': bool(reading.get('is_anomaly', False)),
-                        'location': f"BD-{node[2:]}"
-                    })
-            
-            return all_readings
-        except Exception as e:
-            print(f"Error fetching comparison data: {e}")
-            return None
->>>>>>> 17bb1368
+                # Use existing get_power_readings with a smaller limit per node
+                node_data = self.get_power_readings(
+                    node=node,
+                    limit=limit
+                )
+                
+                if node_data:
+                    all_nodes_data.extend(node_data)
+                    
+            # Sort all combined data by timestamp, most recent first
+            all_nodes_data.sort(key=lambda x: x['timestamp'], reverse=True)
+            
+            return all_nodes_data
+            
+        except Exception as e:
+            print(f"Error fetching comparison data: {str(e)}")
+            import traceback
+            traceback.print_exc()
+            return None